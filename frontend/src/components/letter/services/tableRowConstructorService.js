import { getLabels } from '@/components/letter/dataDefinitions/labels'

const getCountryField = (currentSection) => {
	switch (currentSection) {
	case 'has_exports':
		return 'destination_party'
	case 'has_imports':
		return 'source_party'
	default:
	}
}

const createTooltip = (fields, section, $gettext) => {
	let tooltip_title = ''
	if (Object.keys(fields).length) {
		Object.keys(fields).forEach(field => {
			tooltip_title += `${getLabels($gettext)[section][field]}: ${fields[field]}\n`
		})
	}
	return tooltip_title
}

const quantityCalculator = (fields, parent, section, $gettext) => {
	let count = 0
	const returnObj = {
		type: 'nonInput',
		selected: count
	}

	const forTooltip = {}
	fields.filter(quantity => parent[quantity].selected)
		.forEach(quantity => {
			count += parseFloat(parent[quantity].selected)
			forTooltip[quantity] = parent[quantity].selected
		})

	if (count === 0) {
		returnObj.selected = ''
	} else if (count < 0) {
		returnObj.selected = count.toPrecision(3)
	} else if (count > 999) {
		returnObj.selected = parseInt(count)
	} else {
		returnObj.selected = count.toPrecision(3)
	}

	const tooltip = createTooltip(forTooltip, section, $gettext)

	returnObj.tooltip = tooltip

	return returnObj
}

const valueConverter = (item) => {
	if (item === null || item === undefined || Number.isNaN(parseFloat(item))) {
		return 0
	}
	return parseFloat(item)
}

const doSum = (sumItems) => sumItems.reduce((sum, item) => valueConverter(item) + sum)

const decisionGenerator = (fields, parent, section, $gettext) => {
	const decisions = []
	const returnObj = {
		type: 'nonInput',
		selected: ''
	}
	const forTooltip = {}

	const decision_fields = fields

	decision_fields.filter(item => parent[item].selected)
		.forEach(item => {
			decisions.push(parent[item].selected)
			forTooltip[item] = parent[item].selected
		})

	const tooltip = createTooltip(forTooltip, section, $gettext)
	returnObj.tooltip = tooltip

	returnObj.selected = decisions.join(', ')
	return returnObj
}

export default {
	nonSubstanceRows({
<<<<<<< HEAD
		currentSectionName, prefillData, ordering_id
=======
		$gettext, currentSectionName, prefillData, ordering_id
>>>>>>> 9ebeeb46
	}) {
		let row
		switch (currentSectionName) {
		case 'has_emissions':
			row = {
				id: {
					selected: null
				},
				ordering_id: {
					selected: ordering_id || 0
				},
				facility_name: {
					type: 'text',
					selected: ''
				},
				quantity_generated: {
					type: 'number',
					selected: ''
				},
				quantity_feedstock: {
					type: 'number',
					selected: ''
				},
				quantity_destroyed: {
					type: 'number',
					selected: ''
				},
				quantity_emitted: {
					type: 'number',
					selected: ''
				},
				remarks_party: {
					type: 'textarea',
					selected: ''
				},
				remarks_os: {
					type: 'textarea',
					selected: ''
				},
				get validation() {
					const errors = []
					if (!this.facility_name.selected) {
						errors.push($gettext('error 1 test'))
					}

					const returnObj = {
						type: 'nonInput',
						selected: errors
					}

					return returnObj
				}
			}
			if (prefillData) {
				console.log(prefillData)
				Object.keys(prefillData).forEach((element) => {
					row[element].selected = prefillData[element]
				})
			}
			return row
		case 'sub_info':
			row = {
				id: {
					selected: null
				},
				reporting_officer: {
					type: 'text',
					selected: ''
				},
				designation: {
					type: 'text',
					selected: ''
				},
				organization: {
					type: 'text',
					selected: ''
				},
				postal_code: {
					type: 'text',
					selected: ''
				},
				country: {
					type: 'text',
					selected: ''
				},
				phone: {
					type: 'text',
					selected: ''
				},
				fax: {
					type: 'text',
					selected: ''
				},
				email: {
					type: 'email',
					selected: ''
				},
				date: {
					type: 'date',
					selected: ''
				}
			}
			if (prefillData) {
				Object.keys(prefillData).forEach((element) => {
					row[element].selected = prefillData[element]
				})
			}
			return row
		default:
			break
		}
	},

	substanceRows({
<<<<<<< HEAD
		section, substance, group, country, blend, prefillData, ordering_id
=======
		$gettext, section, substance, group, country, blend, prefillData, ordering_id
>>>>>>> 9ebeeb46
	}) {
		const countryFieldName = getCountryField(section)

		let baseInnerFields = {
			ordering_id: { selected: ordering_id || 0 },
			substance: {
				type: 'select',
				selected: substance || null
			},
			blend: {
				type: 'select',
				selected: blend || null,
				expand: false
			},
			group: {
				selected: group
			},
			quantity_total_new: {
				type: 'number',
				selected: null
			},
			quantity_total_recovered: {
				type: 'number',
				selected: null
			},
			quantity_feedstock: {
				type: 'number',
				selected: null
			},
			get quantity_exempted() {
				const fields = ['quantity_essential_uses', 'quantity_critical_uses', 'quantity_high_ambient_temperature', 'quantity_process_agent_uses', 'quantity_laboratory_analytical_uses', 'quantity_quarantine_pre_shipment', 'quantity_other_uses']
				return quantityCalculator(fields, this, section, $gettext)
			},

			get decision_exempted() {
				const fields = ['decision_essential_uses', 'decision_critical_uses', 'decision_high_ambient_temperature', 'decision_process_agent_uses', 'decision_laboratory_analytical_uses', 'decision_quarantine_pre_shipment', 'decision_other_uses']
				return decisionGenerator(fields, this, section, $gettext)
			},
			quantity_essential_uses: {
				type: 'number',
				selected: null
			},
			decision_essential_uses: {
				type: 'text',
				selected: ''
			},
			quantity_critical_uses: {
				type: 'number',
				selected: null
			},
			decision_critical_uses: {
				type: 'text',
				selected: ''
			},
			quantity_high_ambient_temperature: {
				type: 'number',
				selected: null
			},
			decision_high_ambient_temperature: {
				type: 'text',
				selected: ''
			},
			quantity_process_agent_uses: {
				type: 'number',
				selected: null
			},
			decision_process_agent_uses: {
				type: 'text',
				selected: ''
			},
			quantity_laboratory_analytical_uses: {
				type: 'number',
				selected: null
			},
			decision_laboratory_analytical_uses: {
				type: 'text',
				selected: ''
			},
			quantity_quarantine_pre_shipment: {
				type: 'number',
				selected: null
			},
			decision_quarantine_pre_shipment: {
				type: 'text',
				selected: ''
			},
			quantity_other_uses: {
				type: 'number',
				selected: null
			},
			decision_other_uses: {
				type: 'text',
				selected: ''
			},
			remarks_party: {
				type: 'textarea',
				selected: ''
			},
			remarks_os: {
				type: 'textarea',
				selected: ''
			},
			get validation() {
				const errors = []
				if (doSum([this.quantity_total_new.selected, this.quantity_total_recovered.selected]) <= 0) {
<<<<<<< HEAD
					errors.push(this.$gettext('Total quantity imported for all uses is required'))
				}

				if (valueConverter(this.quantity_exempted.selected) > doSum([this.quantity_total_new.selected, this.quantity_total_recovered.selected])) {
					errors.push(this.$gettext('Total quantity imported for all uses must be >= to the sum of individual components'))
=======
					errors.push($gettext('Total quantity imported for all uses is required'))
				}

				if (valueConverter(this.quantity_exempted.selected) > doSum([this.quantity_total_new.selected, this.quantity_total_recovered.selected])) {
					errors.push($gettext('Total quantity imported for all uses must be >= to the sum of individual components'))
>>>>>>> 9ebeeb46
				}

				const returnObj = {
					type: 'nonInput',
					selected: errors
				}

				return returnObj
			}
		}

		baseInnerFields[countryFieldName] = {
			type: 'multiselect',
			selected: country || null
		}

		switch (section) {
		case 'has_exports':
			if (prefillData) {
				Object.keys(prefillData).forEach((field) => {
					baseInnerFields[field] ? baseInnerFields[field].selected = prefillData[field] : null
				})
			}
			return baseInnerFields
		case 'has_imports':
			if (prefillData) {
				Object.keys(prefillData).forEach((field) => {
					baseInnerFields[field] ? baseInnerFields[field].selected = prefillData[field] : null
				})
			}
			return baseInnerFields
		case 'has_produced':
			baseInnerFields = {
				ordering_id: { selected: ordering_id || 0 },
				remarks_party: {
					type: 'textarea',
					selected: ''
				},
				remarks_os: {
					type: 'textarea',
					selected: ''
				},
				group: {
					selected: group
				},
				get quantity_exempted() {
					const fields = ['quantity_critical_uses', 'quantity_essential_uses', 'quantity_high_ambient_temperature', 'quantity_laboratory_analytical_uses', 'quantity_process_agent_uses', 'quantity_quarantine_pre_shipment']
					return quantityCalculator(fields, this, section, $gettext)
				},
				get decision_exempted() {
					const fields = ['decision_critical_uses', 'decision_essential_uses', 'decision_high_ambient_temperature', 'decision_laboratory_analytical_uses', 'decision_process_agent_uses', 'decision_quarantine_pre_shipment']
					return decisionGenerator(fields, this, section, $gettext)
				},
				quantity_critical_uses: {
					type: 'number',
					selected: null
				},
				decision_critical_uses: {
					type: 'text',
					selected: ''
				},
				blend: {
					type: 'select',
					selected: blend || null,
					expand: false
				},
				quantity_essential_uses: {
					type: 'number',
					selected: null
				},
				decision_essential_uses: {
					type: 'text',
					selected: ''
				},
				quantity_high_ambient_temperature: {
					type: 'number',
					selected: null
				},
				decision_high_ambient_temperature: {
					type: 'text',
					selected: ''
				},
				quantity_laboratory_analytical_uses: {
					type: 'number',
					selected: null
				},
				decision_laboratory_analytical_uses: {
					type: 'text',
					selected: ''
				},
				quantity_process_agent_uses: {
					type: 'number',
					selected: null
				},
				decision_process_agent_uses: {
					type: 'text',
					selected: ''
				},
				quantity_quarantine_pre_shipment: {
					type: 'number',
					selected: null
				},
				decision_quarantine_pre_shipment: {
					type: 'text',
					selected: ''
				},
				quantity_total_produced: {
					type: 'number',
					selected: null
				},
				quantity_feedstock: {
					type: 'number',
					selected: null,
					colspan: 2
				},
				quantity_for_destruction: {
					type: 'number',
					selected: null
				},
				quantity_article_5: {
					type: 'number',
					selected: null
				},
				substance: {
					type: 'select',
					selected: substance || null
				},
				get validation() {
					const errors = []
					if (!this.substance.selected) {
						errors.push('eroare1')
					}

					const returnObj = {
						type: 'nonInput',
						selected: errors
					}

					return returnObj
				}
			}

			if (prefillData) {
				Object.keys(prefillData).forEach((field) => {
					baseInnerFields[field] ? baseInnerFields[field].selected = prefillData[field] : null
				})
			}
			return baseInnerFields
		case 'has_destroyed':
			baseInnerFields = {
				ordering_id: { selected: ordering_id || 0 },
				substance: {
					type: 'select',
					selected: substance || null
				},
				quantity_destroyed: {
					type: 'number',
					selected: null
				},
				group: {
					selected: group
				},
				remarks_party: {
					type: 'textarea',
					selected: ''
				},
				remarks_os: {
					type: 'textarea',
					selected: ''
				},
				get validation() {
					const errors = []
					if (!this.substance.selected) {
						errors.push('eroare1')
					}

					const returnObj = {
						type: 'nonInput',
						selected: errors
					}

					return returnObj
				}
			}
			if (prefillData) {
				Object.keys(prefillData).forEach((field) => {
					baseInnerFields[field] ? baseInnerFields[field].selected = prefillData[field] : null
				})
			}
			return baseInnerFields
		case 'has_nonparty':
			baseInnerFields = {
				ordering_id: { selected: ordering_id || 0 },
				remarks_party: {
					type: 'textarea',
					selected: ''
				},
				remarks_os: {
					type: 'textarea',
					selected: ''
				},
				quantity_import_new: {
					type: 'text',
					selected: null
				},
				quantity_import_recovered: {
					type: 'text',
					selected: null
				},
				quantity_export_new: {
					type: 'text',
					selected: null
				},
				quantity_export_recovered: {
					type: 'text',
					selected: null
				},
				substance: {
					type: 'select',
					selected: substance || null
				},
				blend: {
					type: 'select',
					selected: blend || null,
					expand: false
				},
				group: {
					selected: group
				},
				trade_party: {
					type: 'multiselect',
					selected: country || null
				},
				get validation() {
					const errors = []
					if (!this.quantity_export_new.selected) {
						errors.push('eroare1')
					}

					const returnObj = {
						type: 'nonInput',
						selected: errors
					}

					return returnObj
				}
			}
			if (prefillData) {
				Object.keys(prefillData).forEach((field) => {
					baseInnerFields[field] ? baseInnerFields[field].selected = prefillData[field] : null
				})
			}
			return baseInnerFields
		default:
			// statements_def
			return {}
		}
	}

}<|MERGE_RESOLUTION|>--- conflicted
+++ resolved
@@ -85,11 +85,7 @@
 
 export default {
 	nonSubstanceRows({
-<<<<<<< HEAD
-		currentSectionName, prefillData, ordering_id
-=======
 		$gettext, currentSectionName, prefillData, ordering_id
->>>>>>> 9ebeeb46
 	}) {
 		let row
 		switch (currentSectionName) {
@@ -204,11 +200,7 @@
 	},
 
 	substanceRows({
-<<<<<<< HEAD
-		section, substance, group, country, blend, prefillData, ordering_id
-=======
 		$gettext, section, substance, group, country, blend, prefillData, ordering_id
->>>>>>> 9ebeeb46
 	}) {
 		const countryFieldName = getCountryField(section)
 
@@ -314,19 +306,11 @@
 			get validation() {
 				const errors = []
 				if (doSum([this.quantity_total_new.selected, this.quantity_total_recovered.selected]) <= 0) {
-<<<<<<< HEAD
-					errors.push(this.$gettext('Total quantity imported for all uses is required'))
-				}
-
-				if (valueConverter(this.quantity_exempted.selected) > doSum([this.quantity_total_new.selected, this.quantity_total_recovered.selected])) {
-					errors.push(this.$gettext('Total quantity imported for all uses must be >= to the sum of individual components'))
-=======
 					errors.push($gettext('Total quantity imported for all uses is required'))
 				}
 
 				if (valueConverter(this.quantity_exempted.selected) > doSum([this.quantity_total_new.selected, this.quantity_total_recovered.selected])) {
 					errors.push($gettext('Total quantity imported for all uses must be >= to the sum of individual components'))
->>>>>>> 9ebeeb46
 				}
 
 				const returnObj = {
