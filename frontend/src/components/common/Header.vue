--- conflicted
+++ resolved
@@ -1,17 +1,4 @@
 <template>
-<<<<<<< HEAD
-	<HeaderDropdown class="mr-3" right>
-    <template v-if="$store.state.currentUser" slot="header">
-      {{$store.state.currentUser.username}} <span style="font-size: 1.2rem;" v-if="currentCountryIso" :class="`flag-icon flag-icon-${currentCountryIso}`"></span>
-    </template>
-		<template slot="dropdown">
-			<b-dropdown-header tag="div" class="text-center"><strong>Account</strong></b-dropdown-header>
-			<b-dropdown-item :href="`${apiBase}/admin/password_change/`"><i class="fa fa-unlock" /> Reset password</b-dropdown-item>
-			<b-dropdown-item @click="logout"><i class="fa fa-lock" />Logout</b-dropdown-item>
-      <!-- <b-dropdown-divider /> -->
-		</template>
-	</HeaderDropdown>
-=======
 <b-row>
 	<HeaderDropdown class="mr-3" right>
 		<template slot="header">
@@ -33,17 +20,14 @@
 		</template>
 	</HeaderDropdown>
 </b-row>
->>>>>>> 9ebeeb46
 </template>
 
 <script>
+
 import authMixin from '@/components/common/mixins/auth'
 import { HeaderDropdown } from '@coreui/vue'
 import { apiBase } from '@/components/common/services/api'
-<<<<<<< HEAD
-=======
 import { setLanguage } from '@/components//common/services/languageService'
->>>>>>> 9ebeeb46
 
 export default {
 	mixins: [authMixin],
@@ -59,14 +43,11 @@
 		currentCountryIso() {
 			return this.$store.getters.currentCountryIso
 		}
-<<<<<<< HEAD
-=======
 	},
 	methods: {
 		setCurrentLanguage(languageKey) {
 			setLanguage(languageKey, this)
 		}
->>>>>>> 9ebeeb46
 	}
 }
 </script>