import axios from 'axios'
import tus from 'tus-js-client'
// eslint-disable-next-line no-unused-vars
import { sortDescending } from '@/components/common/services/utilsService'

const logRequests = process.env.NODE_ENV === 'development'

let apiURL = `${window.location.origin}/api`
let apiBase = `${window.location.origin}`
let filesURL = `${window.location.protocol}//${process.env.VUE_APP_TUSD_HOST}:${process.env.VUE_APP_TUSD_PORT}/files/`

if (process.env.VUE_APP_API_HOST) {
  apiURL = `${window.location.protocol}//${process.env.VUE_APP_API_HOST}/api`
  apiBase = `${window.location.protocol}//${process.env.VUE_APP_API_HOST}`
}

let isTestSession = false
if (process.env.NODE_ENV === 'development') {
  isTestSession = true
  apiURL = 'http://localhost:8000/api'
  apiBase = 'http://localhost:8000'
  filesURL = 'http://localhost:1080/files/'
}

const api = axios.create({
  baseURL: apiURL,
  withCredentials: true
})

const apiPublicDirectory = axios.create()

api.defaults.xsrfHeaderName = 'X-CSRFTOKEN'
api.defaults.xsrfCookieName = 'csrftoken'

const getCookie = (name) => {
  const cookie = {}
  document.cookie.split(';').forEach((el) => {
    const [k, v] = el.split('=')
    cookie[k.trim()] = v
  })
  return cookie[name]
}

const checkAuth = () => {
  if (!api.defaults.headers.authorization && getCookie('authToken')) {
    api.defaults.headers.authorization = `token ${getCookie('authToken')}`
  }
}

const fetch = (path, config = null) => {
  logRequests && console.log(`fetching ${path}...`)
  checkAuth()
  return api.get(path, config)
}

const fetchFromPublicDirectory = (path) => {
  logRequests && console.log(`fetching ${path}...`)
  return apiPublicDirectory.get(path)
}

const post = (path, data) => {
  logRequests && console.log(`posting ${path} with data ${data}...`)
  checkAuth()
  return api.post(path, data)
}

const update = (path, data) => {
  logRequests && console.log(`patching ${path} with data ${data}...`)
  checkAuth()
  return api.put(path, data)
}

const remove = (path) => {
  logRequests && console.log(`removig ${path} ...`)
  checkAuth()
  return api.delete(path)
}

const getSubstances = () => fetch('group-substances/')

/**
 * filter out 'uncontrolled'
 */
const getFilteredSubstances = () => new Promise(async (resolve, reject) => {
  try {
    const responseSubstances = await fetch('group-substances/')
    const result = { data: responseSubstances.data.filter(country => country.group_id !== 'uncontrolled') }
    resolve(result)
  } catch (error) { //  here goes if someAsyncPromise() rejected}
    reject(error) //  this will result in a resolved promise.
  }
})

const getUsers = () => fetch('users/')

const getCurrentUser = () => fetch('current-user/')

const updateCurrentUser = (user) => update(`current-user/${user.id}/`, user)

const getParties = () => fetch('parties/')

/**
 * will return the filtered list of parties that doesn't include islands
 */
const getFilteredParties = () => new Promise(async (resolve, reject) => {
  try {
    const responseParties = await fetch('parties/')
    const result = { data: responseParties.data.filter(country => country.id === country.parent_party) }
    resolve(result)
  } catch (error) { //  here goes if someAsyncPromise() rejected}
    reject(error) //  this will result in a resolved promise.
  }
})

const getTransitions = (url) => fetch(url)

const getPartyRatifications = () => fetch('get-party-ratifications/')

const getExportBlends = () => {
  if (isTestSession) {
    console.log('getting blends')
    return axios.get(`${window.location.origin}/blends.json`)
  }
  return null
}

const getSubmissionFormat = () => fetch('get-submission-formats/')

const getPeriods = () => fetch('periods/')

/**
 * sort reporting periods in descending order
 */
const getFilteredPeriods = () => new Promise(async (resolve, reject) => {
  try {
    const responsePeriods = await fetch('periods/')
    const sortedPeriods = responsePeriods.data
      .filter(a => a.is_reporting_allowed)
      .sort((a, b) => ((parseInt(b.end_date.split('-')[0]) - parseInt(a.end_date.split('-')[0])) === 0
        ? (parseInt(b.start_date.split('-')[0]) - parseInt(a.start_date.split('-')[0]))
        : (parseInt(b.end_date.split('-')[0]) - parseInt(a.end_date.split('-')[0]))))
      .sort((a, b) => b.is_year - a.is_year)
    const result = { data: sortedPeriods }
    resolve(result)
  } catch (error) { //  here goes if someAsyncPromise() rejected}
    reject(error) //  this will result in a resolved promise.
  }
})

const getObligations = () => fetch('obligations/')

const createSubmission = (submisson_data) => {
  console.log(api.defaults)
  return post('submissions/', submisson_data)
}

const createBlend = (blend) => post('blends/', blend)

const cloneSubmission = (url) => post(`${url}clone/`)

const getCustomBlends = (party) => fetch('blends/', {
  params: {
    party
  }
})

const getInstructions = (formName, tabName) => {
  if (isTestSession) {
    return fetch(`${window.location.origin}/instructions/${formName}/${tabName}.html`)
  }
  return fetch(`${window.location.origin}/instructions/${formName}/${tabName}.html`)
}

const getSubmissions = (tableOptions) => {
  const params = {
    page_size: tableOptions.perPage,
    page: tableOptions.currentPage
  }
  if (tableOptions.filters) {
    params.current_state = tableOptions.filters.currentState
    params.search = tableOptions.filters.search
    params.party = tableOptions.filters.party
    params.obligation = tableOptions.filters.obligation
    params.from_period = tableOptions.filters.period_start
    params.to_period = tableOptions.filters.period_end
    if (tableOptions.filters.is_superseded !== true) {
      params.is_superseded = false
    }
  }
  if (tableOptions.sorting && tableOptions.sorting.sortBy) {
    params.ordering = (tableOptions.sorting.sortDesc ? '-' : '') + tableOptions.sorting.sortBy
  }

  return fetch('submissions/', {
    params
  })
}

const getSubmissionHistory = (url) => fetch(`${url}versions/`)

const getSubmissionsVersions = () => fetch('submission-versions/')

const getSubmission = (url) => fetch(url)

const getSubmissionAggregations = (url) => fetch(`${url}aggregations/`)

const getSubmissionFiles = (submissionId) => fetch(`submissions/${submissionId}/files/`, {
  hideLoader: true
})

const deleteSubmission = (url) => remove(url)

const getEssenCritTypes = () => fetch('get-essen-crit-types/')

const deleteSubmissionFile = ({
  file,
  submissionId
}) => remove(`submissions/${submissionId}/files/${file.id}/`)

const callTransition = (url, transition) => post(`${url}call-transition/`, {
  transition
})

const getNonParties = (reporting_period) => fetch(`get-non-parties/?reporting_period=${reporting_period}`)

const getSubmissionDefaultValues = () => fetch('default-values/')

const uploadFile = (file, submissionId, onProgressCallback) => new Promise(async (resolve, reject) => {
  const responseToken = await post(`submissions/${submissionId}/token/`)
  const upload = new tus.Upload(file, {
    endpoint: filesURL,
    metadata: {
      token: responseToken.data.token,
      filename: file.name,
      description: file.description
    },
    retryDelays: [0, 1000, 3000, 5000],
    onError: function onError(error) {
      console.log('File upload failed because: ', error)
      reject(error)
    },
    onProgress: function onProgress(bytesUploaded, bytesTotal) {
      if (onProgressCallback) {
        const percentage = parseInt(((bytesUploaded / bytesTotal) * 100).toFixed(2), 10)
        onProgressCallback(file, percentage)
      }
    },
    onSuccess: function onSuccess() {
      resolve(upload)
    }
  })
  upload.start()
})

const getLimits = params => fetch('aggregations/', {
  params
})

const getReports = () => fetch('reports/')

const getControlledGroups = (party, period) => fetch(`parties/${party}/report_groups/?period=${period}`)

const getApprovedExemptionsList = (partyId, period) => fetch(`parties/${partyId}/approved_exemptions/?period=${period}`)

const getOzoneMail = () => new Promise((resolve) => resolve(
  { data: [
    { sender: 'test', message: 'Halvah apple pie gummi bears apple pie dragée apple pie wafer chocolate. Toffee chupa chups candy donut chocolate cake. Jujubes icing sweet donut oat cake pudding cupcake. Chocolate cake cookie tart chocolate bar gingerbread chocolate bar macaroon icing lollipop. Toffee cake carrot cake wafer carrot cake tart wafer. Jelly wafer biscuit. Candy canes cupcake topping mar' },
    { sender: 'test2', message: 'Tootsie roll carrot cake dessert soufflé. Brownie apple pie candy canes. Biscuit gingerbread icing jelly beans cupcake soufflé pie sweet roll. Toffee cotton candy croissant soufflé gingerbread danish. Pudding carrot cake muffin lemon drops cake jelly-o gummi bears.' }
  ] }
))

export {
  apiURL,
  apiBase,
  api,
  fetch,
  post,
  update,
  remove,
  getCookie,
  getSubstances,
  getFilteredSubstances,
  getExportBlends,
  getInstructions,
  getUsers,
  getParties,
  getPartyRatifications,
  getPeriods,
  getFilteredPeriods,
  getObligations,
  createSubmission,
  getSubmissions,
  getSubmissionHistory,
  getSubmissionsVersions,
  getSubmission,
  getSubmissionFiles,
  deleteSubmission,
  deleteSubmissionFile,
  createBlend,
  getCustomBlends,
  callTransition,
  cloneSubmission,
  getNonParties,
  getCurrentUser,
  updateCurrentUser,
  fetchFromPublicDirectory,
  getSubmissionDefaultValues,
  uploadFile,
  getTransitions,
  getSubmissionFormat,
  getEssenCritTypes,
  getSubmissionAggregations,
  getLimits,
  getFilteredParties,
  getControlledGroups,
  getApprovedExemptionsList,
<<<<<<< HEAD
  getOzoneMail
=======
  getReports
>>>>>>> 3f6ed1ce
}<|MERGE_RESOLUTION|>--- conflicted
+++ resolved
@@ -314,9 +314,6 @@
   getFilteredParties,
   getControlledGroups,
   getApprovedExemptionsList,
-<<<<<<< HEAD
-  getOzoneMail
-=======
+  getOzoneMail,
   getReports
->>>>>>> 3f6ed1ce
 }