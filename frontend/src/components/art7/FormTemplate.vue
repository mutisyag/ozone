--- conflicted
+++ resolved
@@ -1,98 +1,74 @@
 <template>
   <div :id="`${tabName}_tab`" v-if="tab_info">
     <div class="form-sections">
-	<table ref="tableHeader" class="table submission-table header-only">
-	<thead>
-		<tr class="first-header">
-		<th
-			v-for="(header, header_index) in tab_info.section_headers"
-			:colspan="header.colspan"
+      <table ref="tableHeader" class="table submission-table header-only">
+        <thead>
+          <tr class="first-header">
+            <th
+              v-for="(header, header_index) in tab_info.section_headers"
+              :colspan="header.colspan"
 			:key="header_index">
-			<div v-if="header.tooltip" v-b-tooltip.hover placement="left" :title="header.tooltip">
-			<span v-html="header.label"></span>
-			<i class="fa fa-info-circle fa-lg"></i>
-			</div>
-			<div v-else>
-			<span v-html="header.label"></span>
-			</div>
-		</th>
-		</tr>
-	</thead>
-	</table>
-
-	<table v-if="hasBlends" ref="tableHeaderBlends" class="table submission-table header-only">
-	<thead>
-		<tr class="first-header">
-		<th
-			v-for="(header, header_index) in tab_info.section_headers"
-			:colspan="header.colspan"
-			:key="header_index">
-			<div v-if="header.tooltip" v-b-tooltip.hover placement="left" :title="header.tooltip">
-			<span v-html="header.label"></span>
-			<i class="fa fa-info-circle fa-lg"></i>
-			</div>
-			<div v-else>
-			<span v-html="header.label"></span>
-			</div>
-		</th>
-		</tr>
-	</thead>
-	</table>
-
-	<table v-if="tabName === 'has_produced'" ref="tableHeaderFII" class="table submission-table header-only">
-	<thead>
-		<tr class="first-header">
-		<th
-			v-for="(header, header_index) in tab_info.special_headers.section_headers"
-			:colspan="header.colspan"
-			:key="header_index">
-			<div v-if="header.tooltip" v-b-tooltip.hover placement="left" :title="header.tooltip">
-			<span v-html="header.label"></span>
-			<i class="fa fa-info-circle fa-lg"></i>
-			</div>
-			<div v-else>
-			<span v-html="header.label"></span>
-			</div>
-		</th>
-		</tr>
-	</thead>
-	</table>
-	<div class="table-wrapper">
-		<div class="table-title">
-			<h4> {{tab_info.formNumber}}.1 <span v-translate>Substances</span></h4>
-			<div v-show="table.tableFilters" class="table-filters">
-				<b-input-group :prepend="$gettext('Search')">
-					<b-form-input v-model="table.filters.search"/>
-				</b-input-group>
-			</div>
-			<i @click="table.tableFilters = !table.tableFilters" class="fa fa-filter fa-lg"></i>
-		</div>
-		<hr>
-
-		<b-table
-			show-empty
-			outlined
-			v-if="getTabInputFields && getTabDecisionQuantityFields"
-			bordered
-			@input="tableLoaded"
-			@row-hovered="rowHovered"
-			hover
-			head-variant="light"
-			stacked="md"
-			class="submission-table"
-			id="substance-table"
-			:items="tableItems"
-			:fields="tableFields"
-			:empty-text="tableEmptyText"
-			:filter="table.filters.search"
-			ref="table">
-			<template
-				slot="group"
-				slot-scope="cell">
-				<div class="group-cell">
-					{{cell.item.group}}
+              <div v-if="header.tooltip" v-b-tooltip.hover placement="left" :title="header.tooltip">
+                <span v-html="header.label"></span>
+                <i class="fa fa-info-circle fa-lg"></i>
+              </div>
+              <div v-else>
+                <span v-html="header.label"></span>
+              </div>
+            </th>
+          </tr>
+        </thead>
+      </table>
+
+      <table v-if="hasBlends" ref="tableHeaderBlends" class="table submission-table header-only">
+        <thead>
+          <tr class="first-header">
+            <th
+              v-for="(header, header_index) in tab_info.section_headers"
+              :colspan="header.colspan"
+		      :key="header_index">
+              <div v-if="header.tooltip" v-b-tooltip.hover placement="left" :title="header.tooltip">
+                <span v-html="header.label"></span>
+                <i class="fa fa-info-circle fa-lg"></i>
+              </div>
+              <div v-else>
+                <span v-html="header.label"></span>
+              </div>
+            </th>
+          </tr>
+        </thead>
+      </table>
+
+		<table v-if="tabName === 'has_produced'" ref="tableHeaderFII" class="table submission-table header-only">
+        <thead>
+          <tr class="first-header">
+            <th
+              v-for="(header, header_index) in tab_info.special_headers.section_headers"
+              :colspan="header.colspan"
+			  :key="header_index">
+              <div v-if="header.tooltip" v-b-tooltip.hover placement="left" :title="header.tooltip">
+                <span v-html="header.label"></span>
+                <i class="fa fa-info-circle fa-lg"></i>
+              </div>
+              <div v-else>
+                <span v-html="header.label"></span>
+              </div>
+            </th>
+          </tr>
+        </thead>
+      </table>
+
+			<div class="table-wrapper">
+
+				<div class="table-title">
+			    <h4> {{tab_info.formNumber}}.1 <span v-translate>Substances</span></h4>
+					<div v-show="table.tableFilters" class="table-filters">
+				        <b-input-group :prepend="$gettext('Search')">
+						    <b-form-input v-model="table.filters.search"/>
+						</b-input-group>
+					</div>
+					<i @click="table.tableFilters = !table.tableFilters" class="fa fa-filter fa-lg"></i>
 				</div>
-<<<<<<< HEAD
 				<hr>
 
 				<b-table
@@ -106,45 +82,43 @@
 					head-variant="light"
 					stacked="md"
 					class="submission-table"
+			        id="substance-table"
 					:items="tableItems"
 					:fields="tableFields"
-					:empty-text="table.emptyText"
+			        :empty-text="tableEmptyText"
 					:filter="table.filters.search"
-					ref="table"
-				>
+			        ref="table">
 					<template
 						slot="group"
-						slot-scope="cell"
-					>
-						<div class="group-cell">
-							{{cell.item.group}}
-						</div>
-						<b-btn-group class="row-controls">
-							<span
-								@click="createModalData(cell.item.originalObj, cell.item.index)"
-							><i class="fa fa-pencil-square-o fa-lg"></i></span>
-							<span
-								v-if="!isReadOnly"
-								@click="remove_field(cell.item.index, cell.item)"
-								class="table-btn"
-							><i class="fa fa-trash fa-lg"></i></span>
-						</b-btn-group>
+				slot-scope="cell">
+				<div class="group-cell">
+						{{cell.item.group}}
+				</div>
+				<b-btn-group class="row-controls">
+					<span
+						@click="createModalData(cell.item.originalObj, cell.item.index)"
+					><i class="fa fa-pencil-square-o fa-lg"></i></span>
+					<span
+						v-if="!$store.getters.can_edit_data"
+						@click="remove_field(cell.item.index, cell.item)"
+						class="table-btn"
+					><i class="fa fa-trash fa-lg"></i></span>
+				</b-btn-group>
 					</template>
 					<template
 						slot="substance"
-						slot-scope="cell"
-					>
+				slot-scope="cell">
 						{{cell.item.substance}}
 					</template>
 
 					<template :slot="getCountrySlot" slot-scope="cell">
 						<CloneField
 							:key="`${cell.item.index}_${getCountrySlot}_${tabName}`"
+					:disabled="$store.getters.can_edit_data"
 							v-on:removeThisField="remove_field(cell.item.index, cell.item.originalObj)"
 							v-if="!cell.item[getCountrySlot]"
 							:tabName="tabName"
-							:current_field="cell.item.originalObj"
-						></CloneField>
+					:current_field="cell.item.originalObj" />
 						<div v-else>{{cell.item[getCountrySlot]}}</div>
 					</template>
 
@@ -152,67 +126,61 @@
 						<fieldGenerator
 							:key="`${cell.item.index}_${inputField}_${tabName}`"
 							:fieldInfo="{index:cell.item.index,tabName: tabName, field:inputField}"
-							:disabled="['remarks_os', 'remarks_party'].includes(inputField) ? getCommentFieldPermission(inputField) : isReadOnly"
-							:field="cell.item.originalObj[inputField]"
-						></fieldGenerator>
+					:disabled="['remarks_os', 'remarks_party'].includes(inputField) ? getCommentFieldPermission(inputField) : $store.getters.can_edit_data"
+					:field="cell.item.originalObj[inputField]" />
 					</template>
 
 					<template slot="validation" slot-scope="cell">
-						<ValidationLabel :open-validation-callback="openValidation" :validation="cell.item.originalObj.validation.selected" />
+				<ValidationLabel :open-validation-callback="openValidation" :validation="cell.item.originalObj.validation.selected" />
 					</template>
 
 					<template
 						v-for="tooltipField in getTabDecisionQuantityFields"
 						:slot="tooltipField"
-						slot-scope="cell"
-					>
+				slot-scope="cell">
 						<span
 							class="edit-trigger"
 							v-b-tooltip.hover="cell.item.originalObj[tooltipField].tooltip ? true : false"
 							:title="cell.item.originalObj[tooltipField].tooltip"
 							:key="tooltipField"
 							@click="createModalData(cell.item.originalObj, cell.item.index)"
-							v-if="cell.item[tooltipField]"
-						>
+					v-if="cell.item[tooltipField]">
 							{{formatQuantity(cell.item[tooltipField])}}
 							<i class="fa fa-info-circle fa-lg"></i>
+				</span>
+							<div
+								style="position: relative;z-index: 1;margin-right: -4rem; margin-top: 2rem"
+								class="special-field"
+					v-if="isQps.includes(parseInt(cell.item.originalObj.substance.selected)) && tooltipField === 'quantity_exempted' && cell.item.quantity_quarantine_pre_shipment"
+					:key="`${tooltipField}_qps`">
+								<hr>
+						<span v-translate='{qps_word: qps_word, substance: tab_data.display.substances[cell.item.originalObj.substance.selected]}'>
+							Quantity of new %{substance} %{qps_word} to be used for QPS applications
 						</span>
-						<div
-							style="position: relative;z-index: 1;margin-right: -4rem; margin-top: 2rem"
-							class="special-field"
-							v-if="isQps.includes(parseInt(cell.item.originalObj.substance.selected)) && tooltipField === 'quantity_exempted' && cell.item.quantity_quarantine_pre_shipment"
-							:key="`${tooltipField}_qps`"
-						>
-							<hr>
-							Quantity of new {{tab_data.display.substances[cell.item.originalObj.substance.selected]}} {{qps_word}} to be used for QPS applications
-							<hr>
-							<span>
-								<fieldGenerator
-									:fieldInfo="{index:cell.item.index,tabName: tabName, field:'quantity_quarantine_pre_shipment'}"
-									:disabled="isReadOnly"
-									:field="cell.item.originalObj.quantity_quarantine_pre_shipment"
-								></fieldGenerator>
-							</span>
-						</div>
-
-						<div
-							style="position: relative;z-index: 1;margin-right: -4rem; margin-top: 2rem"
-							class="special-field"
-							v-if="isPolyols.includes(parseInt(cell.item.originalObj.substance.selected)) && tooltipField === 'quantity_exempted' && cell.item.quantity_polyols"
-							:key="`${tooltipField}_polyols`"
-						>
-							<hr>
-							Polyols quantity
-							<hr>
-							<span>
-								<fieldGenerator
-									:fieldInfo="{index:cell.item.index,tabName: tabName, field:'quantity_polyols'}"
-									:disabled="isReadOnly"
-									:field="cell.item.originalObj.quantity_polyols"
-								></fieldGenerator>
-							</span>
-						</div>
-
+								<hr>
+								<span>
+									<fieldGenerator
+										:fieldInfo="{index:cell.item.index,tabName: tabName, field:'quantity_quarantine_pre_shipment'}"
+							:disabled="$store.getters.can_edit_data"
+							:field="cell.item.originalObj.quantity_quarantine_pre_shipment" />
+								</span>
+							</div>
+
+							<div
+								style="position: relative;z-index: 1;margin-right: -4rem; margin-top: 2rem"
+								class="special-field"
+					v-if="isPolyols.includes(parseInt(cell.item.originalObj.substance.selected)) && tooltipField === 'quantity_exempted' && cell.item.quantity_polyols"
+					:key="`${tooltipField}_polyols`">
+								<hr>
+						<span v-translate>Polyols quantity</span>
+								<hr>
+								<span>
+									<fieldGenerator
+										:fieldInfo="{index:cell.item.index,tabName: tabName, field:'quantity_polyols'}"
+							:disabled="$store.getters.can_edit_data"
+							:field="cell.item.originalObj.quantity_polyols"	/>
+								</span>
+							</div>
 					</template>
 				</b-table>
 			</div>
@@ -221,9 +189,9 @@
 				class="table-wrapper">
 
 				<div class="table-title">
-					<h4> {{tab_info.formNumber}}.1.1 Substances - group FII</h4>
+			<h4> {{tab_info.formNumber}}.1.1 <span v-translate>Substances - group FII</span></h4>
 					<div v-show="tableFII.tableFilters" class="table-filters">
-						<b-input-group prepend="Search">
+				<b-input-group :prepend="$gettext('Search')">
 								<b-form-input v-model="tableFII.filters.search"/>
 						</b-input-group>
 					</div>
@@ -243,314 +211,15 @@
 					class="submission-table"
 					:items="tableItemsFII"
 					:fields="tableFieldsFII"
-					:empty-text="tableFII.emptyText"
+			:empty-text="tableFIIEmptyText"
 					:filter="tableFII.filters.search"
-					ref="tableFII"
-				>
+			ref="tableFII">
 					<template
 						slot="group"
-						slot-scope="cell"
-					>
-						<div class="group-cell">
-							{{cell.item.group}}
-						</div>
-						<b-btn-group class="row-controls">
-							<span
-								variant="link"
-								@click="createModalData(cell.item.originalObj, cell.item.index)"
-							><i class="fa fa-pencil-square-o fa-lg"></i></span>
-							<span
-								v-if="!isReadOnly"
-								variant="link"
-								@click="remove_field(cell.item.index, cell.item)"
-								class="table-btn"
-							><i class="fa fa-trash fa-lg"></i></span>
-						</b-btn-group>
-					</template>
-
-					<template
-						slot="substance"
-						slot-scope="cell"
-					>
-						{{cell.item.substance}}
-					</template>
-
-					<template v-for="inputField in getTabSpecialInputFields" :slot="inputField" slot-scope="cell">
-						<fieldGenerator
-							:key="`${cell.item.index}_${inputField}_${tabName}`"
-							:fieldInfo="{index:cell.item.index,tabName: tabName, field:inputField}"
-							:disabled="isReadOnly"
-							:field="cell.item.originalObj[inputField]"
-						></fieldGenerator>
-					</template>
-
-					<template slot="validation" slot-scope="cell">
-						<ValidationLabel :open-validation-callback="openValidation" :validation="cell.item.originalObj.validation.selected" />
-					</template>
-
-					<template
-						v-for="tooltipField in getTabDecisionQuantityFields"
-						:slot="tooltipField"
-						slot-scope="cell"
-					>
-						<span
-							class="edit-trigger"
-							v-b-tooltip.hover="cell.item.originalObj[tooltipField].tooltip ? true : false"
-							:title="cell.item.originalObj[tooltipField].tooltip"
-							:key="tooltipField"
-							@click="createModalData(cell.item.originalObj, cell.item.index)"
-							v-if="cell.item[tooltipField]"
-						>
-							{{formatQuantity(cell.item[tooltipField])}}
-							<i class="fa fa-info-circle fa-lg"></i>
-						</span>
-						<div
-								style="position: relative;z-index: 1;margin-right: -4rem; margin-top: 2rem"
-								class="special-field"
-								v-if="isQps.includes(parseInt(cell.item.substance.selected)) && tooltipField === 'quantity_exempted' && cell.item.quantity_quarantine_pre_shipment"
-								:key="`${tooltipField}_qps`"
-							>
-								<hr>
-								Quantity of new {{tab_data.display.substances[cell.item.substance.selected]}} {{qps_word}} to be used for QPS applications
-								<hr>
-								<span>
-									<fieldGenerator
-										:fieldInfo="{index:cell.item.index,tabName: tabName, field:'quantity_quarantine_pre_shipment'}"
-										:disabled="isReadOnly"
-										:field="cell.item.originalObj.quantity_quarantine_pre_shipment"
-									></fieldGenerator>
-								</span>
-							</div>
-							<div
-								style="position: relative;z-index: 1;margin-right: -4rem; margin-top: 2rem"
-								class="special-field"
-								v-if="isPolyols.includes(parseInt(cell.item.substance.selected)) && tooltipField === 'quantity_exempted' && cell.item.quantity_polyols"
-								:key="`${tooltipField}_polyol`"
-							>
-								<hr>
-								Quantity of Polyols
-								<hr>
-								<span>
-									<fieldGenerator
-										:fieldInfo="{index:cell.item.index,tabName: tabName, field:'quantity_polyols'}"
-										:disabled="isReadOnly"
-										:field="cell.item.originalObj.quantity_polyols"
-									></fieldGenerator>
-								</span>
-							</div>
-					</template>
-				</b-table>
-=======
-				<b-btn-group class="row-controls">
-					<span
-						@click="createModalData(cell.item.originalObj, cell.item.index)"
-					><i class="fa fa-pencil-square-o fa-lg"></i></span>
-					<span
-						v-if="!$store.getters.can_edit_data"
-						@click="remove_field(cell.item.index, cell.item)"
-						class="table-btn"
-					><i class="fa fa-trash fa-lg"></i></span>
-				</b-btn-group>
-			</template>
-			<template
-				slot="substance"
-				slot-scope="cell">
-				{{cell.item.substance}}
-			</template>
-
-			<template :slot="getCountrySlot" slot-scope="cell">
-				<CloneField
-					:key="`${cell.item.index}_${getCountrySlot}_${tabName}`"
-					:disabled="$store.getters.can_edit_data"
-					v-on:removeThisField="remove_field(cell.item.index, cell.item.originalObj)"
-					v-if="!cell.item[getCountrySlot]"
-					:tabName="tabName"
-					:current_field="cell.item.originalObj" />
-				<div v-else>{{cell.item[getCountrySlot]}}</div>
-			</template>
-
-			<template v-for="inputField in getTabInputFields" :slot="inputField" slot-scope="cell">
-				<fieldGenerator
-					:key="`${cell.item.index}_${inputField}_${tabName}`"
-					:fieldInfo="{index:cell.item.index,tabName: tabName, field:inputField}"
-					:disabled="['remarks_os', 'remarks_party'].includes(inputField) ? getCommentFieldPermission(inputField) : $store.getters.can_edit_data"
-					:field="cell.item.originalObj[inputField]" />
-			</template>
-
-			<template slot="validation" slot-scope="cell">
-				<ValidationLabel :open-validation-callback="openValidation" :validation="cell.item.originalObj.validation.selected" />
-			</template>
-
-			<template
-				v-for="tooltipField in getTabDecisionQuantityFields"
-				:slot="tooltipField"
-				slot-scope="cell">
-				<span
-					class="edit-trigger"
-					v-b-tooltip.hover="cell.item.originalObj[tooltipField].tooltip ? true : false"
-					:title="cell.item.originalObj[tooltipField].tooltip"
-					:key="tooltipField"
-					@click="createModalData(cell.item.originalObj, cell.item.index)"
-					v-if="cell.item[tooltipField]">
-					{{formatQuantity(cell.item[tooltipField])}}
-					<i class="fa fa-info-circle fa-lg"></i>
-				</span>
-				<div
-					style="position: relative;z-index: 1;margin-right: -4rem; margin-top: 2rem"
-					class="special-field"
-					v-if="isQps.includes(parseInt(cell.item.originalObj.substance.selected)) && tooltipField === 'quantity_exempted' && cell.item.quantity_quarantine_pre_shipment"
-					:key="`${tooltipField}_qps`">
-					<hr>
-						<span v-translate='{qps_word: qps_word, substance: tab_data.display.substances[cell.item.originalObj.substance.selected]}'>
-							Quantity of new %{substance} %{qps_word} to be used for QPS applications
-						</span>
-					<hr>
-					<span>
-						<fieldGenerator
-							:fieldInfo="{index:cell.item.index,tabName: tabName, field:'quantity_quarantine_pre_shipment'}"
-							:disabled="$store.getters.can_edit_data"
-							:field="cell.item.originalObj.quantity_quarantine_pre_shipment" />
-					</span>
-				</div>
-
-				<div
-					style="position: relative;z-index: 1;margin-right: -4rem; margin-top: 2rem"
-					class="special-field"
-					v-if="isPolyols.includes(parseInt(cell.item.originalObj.substance.selected)) && tooltipField === 'quantity_exempted' && cell.item.quantity_polyols"
-					:key="`${tooltipField}_polyols`">
-					<hr>
-						<span v-translate>Polyols quantity</span>
-					<hr>
-					<span>
-						<fieldGenerator
-							:fieldInfo="{index:cell.item.index,tabName: tabName, field:'quantity_polyols'}"
-							:disabled="$store.getters.can_edit_data"
-							:field="cell.item.originalObj.quantity_polyols"	/>
-					</span>
-				</div>
-			</template>
-		</b-table>
-	</div>
-	<div
-		v-if="tabName === 'has_produced'"
-		class="table-wrapper">
-		<div class="table-title">
-			<h4> {{tab_info.formNumber}}.1.1 <span v-translate>Substances - group FII</span></h4>
-			<div v-show="tableFII.tableFilters" class="table-filters">
-				<b-input-group :prepend="$gettext('Search')">
-					<b-form-input v-model="tableFII.filters.search"/>
-				</b-input-group>
->>>>>>> 9ebeeb46
-			</div>
-			<i @click="tableFII.tableFilters = !tableFII.tableFilters" class="fa fa-filter fa-lg"></i>
-		</div>
-		<hr>
-
-		<b-table
-			show-empty
-			outlined
-			bordered
-			@input="tableLoadedFII"
-			@row-hovered="rowHovered"
-			hover
-			head-variant="light"
-			stacked="md"
-			class="submission-table"
-			:items="tableItemsFII"
-			:fields="tableFieldsFII"
-			:empty-text="tableFIIEmptyText"
-			:filter="tableFII.filters.search"
-			ref="tableFII">
-			<template
-				slot="group"
 				slot-scope="cell">
 				<div class="group-cell">
-					{{cell.item.group}}
+						{{cell.item.group}}
 				</div>
-<<<<<<< HEAD
-				<hr>
-
-				<b-table
-					show-empty
-					v-if="hasBlends"
-					outlined
-					bordered
-					hover
-					head-variant="light"
-					class="submission-table"
-					@input="tableLoadedBlends"
-					@row-hovered="rowHovered"
-					stacked="md"
-					:items="tableItemsBlends"
-					:fields="tableFieldsBlends"
-					:empty-text="tableBlends.emptyText"
-					:filter="tableBlends.filters.search"
-					ref="tableBlends"
-				>
-					<template slot="blend" slot-scope="cell">
-						<span
-							style="cursor:pointer;"
-							v-b-tooltip.hover="'Click to expand/collapse blend'"
-							@click.stop="cell.toggleDetails"
-						>
-							<i :class="`fa fa-caret-${expandedStatus(cell.item._showDetails)}`"></i>
-							{{cell.item.blend}}
-						</span>
-					</template>
-					<template slot="type" slot-scope="cell">
-						<div class="group-cell">
-							{{tab_data.blends.find(blend => cell.item.originalObj.blend.selected === blend.id).type}}
-						</div>
-						<b-btn-group class="row-controls">
-							<span
-								@click="createModalData(cell.item.originalObj, cell.item.index)"
-							><i class="fa fa-pencil-square-o fa-lg"></i></span>
-							<span
-								v-if="!isReadOnly"
-								@click="remove_field(cell.item.index, cell.item)"
-								class="table-btn"
-							><i class="fa fa-trash fa-lg"></i></span>
-						</b-btn-group>
-					</template>
-					<template :slot="getCountrySlot" slot-scope="cell">
-						<CloneField
-							:key="`${cell.item.index}_${getCountrySlot}_${tabName}`"
-							v-on:removeThisField="remove_field(cell.item.index, cell.item.originalObj)"
-							v-if="!cell.item[getCountrySlot]"
-							:tabName="tabName"
-							:current_field="cell.item.originalObj"
-						></CloneField>
-						<div v-else>{{cell.item[getCountrySlot]}}</div>
-					</template>
-
-					<template v-for="inputField in getTabInputFields" :slot="inputField" slot-scope="cell">
-						<fieldGenerator
-							:key="`${cell.item.index}_${inputField}_${tabName}`"
-							:fieldInfo="{index:cell.item.index,tabName: tabName, field:inputField}"
-							:disabled="['remarks_os', 'remarks_party'].includes(inputField) ? getCommentFieldPermission(inputField) : isReadOnly"
-							:field="cell.item.originalObj[inputField]"
-						></fieldGenerator>
-					</template>
-
-					<template slot="validation" slot-scope="cell">
-						<ValidationLabel :open-validation-callback="openValidation" :validation="cell.item.originalObj.validation.selected" />
-					</template>
-
-					<template
-						v-for="tooltipField in getTabDecisionQuantityFields"
-						:slot="tooltipField"
-						slot-scope="cell"
-					>
-						<span
-							class="edit-trigger"
-							v-b-tooltip.hover="cell.item.originalObj[tooltipField].tooltip ? true : false"
-							:title="cell.item.originalObj[tooltipField].tooltip"
-							:key="tooltipField"
-							@click="createModalData(cell.item.originalObj, cell.item.index)"
-							v-if="cell.item[tooltipField]"
-						>{{formatQuantity(cell.item[tooltipField])}}
-							<i class="fa fa-info-circle fa-lg"></i>
-=======
 				<b-btn-group class="row-controls">
 					<span
 						variant="link"
@@ -565,120 +234,119 @@
 						<i class="fa fa-trash fa-lg"></i>
 					</span>
 				</b-btn-group>
-			</template>
-
-			<template
-				slot="substance"
+					</template>
+
+					<template
+						slot="substance"
 				slot-scope="cell">
-				{{cell.item.substance}}
-			</template>
-
-			<template v-for="inputField in getTabSpecialInputFields" :slot="inputField" slot-scope="cell">
-				<fieldGenerator
-					:key="`${cell.item.index}_${inputField}_${tabName}`"
-					:fieldInfo="{index:cell.item.index,tabName: tabName, field:inputField}"
+						{{cell.item.substance}}
+					</template>
+
+					<template v-for="inputField in getTabSpecialInputFields" :slot="inputField" slot-scope="cell">
+						<fieldGenerator
+							:key="`${cell.item.index}_${inputField}_${tabName}`"
+							:fieldInfo="{index:cell.item.index,tabName: tabName, field:inputField}"
 					:disabled="$store.getters.can_edit_data"
 					:field="cell.item.originalObj[inputField]" />
-			</template>
-
-			<template slot="validation" slot-scope="cell">
+					</template>
+
+					<template slot="validation" slot-scope="cell">
 				<ValidationLabel :open-validation-callback="openValidation" :validation="cell.item.originalObj.validation.selected" />
-			</template>
-
-			<template
-				v-for="tooltipField in getTabDecisionQuantityFields"
-				:slot="tooltipField"
+					</template>
+
+					<template
+						v-for="tooltipField in getTabDecisionQuantityFields"
+						:slot="tooltipField"
 				slot-scope="cell">
-				<span
-					class="edit-trigger"
-					v-b-tooltip.hover="cell.item.originalObj[tooltipField].tooltip ? true : false"
-					:title="cell.item.originalObj[tooltipField].tooltip"
-					:key="tooltipField"
-					@click="createModalData(cell.item.originalObj, cell.item.index)"
+						<span
+							class="edit-trigger"
+							v-b-tooltip.hover="cell.item.originalObj[tooltipField].tooltip ? true : false"
+							:title="cell.item.originalObj[tooltipField].tooltip"
+							:key="tooltipField"
+							@click="createModalData(cell.item.originalObj, cell.item.index)"
 					v-if="cell.item[tooltipField]">
-					{{formatQuantity(cell.item[tooltipField])}}
-					<i class="fa fa-info-circle fa-lg"></i>
+							{{formatQuantity(cell.item[tooltipField])}}
+							<i class="fa fa-info-circle fa-lg"></i>
 				</span>
-				<div
-						style="position: relative;z-index: 1;margin-right: -4rem; margin-top: 2rem"
-						class="special-field"
+							<div
+								style="position: relative;z-index: 1;margin-right: -4rem; margin-top: 2rem"
+								class="special-field"
 						v-if="isQps.includes(parseInt(cell.item.substance.selected)) && tooltipField === 'quantity_exempted' && cell.item.quantity_quarantine_pre_shipment"
 						:key="`${tooltipField}_qps`">
-						<hr>
+								<hr>
 							<span v-translate='{qps_word: qps_word, substance: tab_data.display.substances[cell.item.substance.selected]}'>
 								Quantity of new %{substance} %{qps_word} to be used for QPS applications
 							</span>
-						<hr>
-						<span>
-							<fieldGenerator
-								:fieldInfo="{index:cell.item.index,tabName: tabName, field:'quantity_quarantine_pre_shipment'}"
+								<hr>
+								<span>
+									<fieldGenerator
+										:fieldInfo="{index:cell.item.index,tabName: tabName, field:'quantity_quarantine_pre_shipment'}"
 								:disabled="$store.getters.can_edit_data"
 								:field="cell.item.originalObj.quantity_quarantine_pre_shipment" />
-						</span>
-					</div>
-					<div
-						style="position: relative;z-index: 1;margin-right: -4rem; margin-top: 2rem"
-						class="special-field"
+								</span>
+							</div>
+							<div
+								style="position: relative;z-index: 1;margin-right: -4rem; margin-top: 2rem"
+								class="special-field"
 						v-if="isPolyols.includes(parseInt(cell.item.substance.selected)) && tooltipField === 'quantity_exempted' && cell.item.quantity_polyols"
 						:key="`${tooltipField}_polyol`">
-						<hr>
+								<hr>
 							<span v-translate>Quantity of Polyols</span>
-						<hr>
-						<span>
-							<fieldGenerator
-								:fieldInfo="{index:cell.item.index,tabName: tabName, field:'quantity_polyols'}"
+								<hr>
+								<span>
+									<fieldGenerator
+										:fieldInfo="{index:cell.item.index,tabName: tabName, field:'quantity_polyols'}"
 								:disabled="$store.getters.can_edit_data"
 								:field="cell.item.originalObj.quantity_polyols" />
->>>>>>> 9ebeeb46
+								</span>
+							</div>
+					</template>
+				</b-table>
+			</div>
+			<div
+				v-if="hasBlends"
+				class="table-wrapper">
+
+				<div class="table-title">
+			<h4 id="blends-table-title"> {{tab_info.formNumber}}.2 <span v-translate>Blends</span></h4>
+					<div v-show="tableBlends.tableFilters" class="table-filters">
+				<b-input-group :prepend="$gettext('Search')">
+									<b-form-input v-model="tableBlends.filters.search"/>
+							</b-input-group>
+					</div>
+					<i @click="tableBlends.tableFilters = !tableBlends.tableFilters" class="fa fa-filter fa-lg"></i>
+				</div>
+				<hr>
+
+				<b-table
+					show-empty
+					v-if="hasBlends"
+					outlined
+					bordered
+					hover
+					head-variant="light"
+					class="submission-table"
+					@input="tableLoadedBlends"
+					@row-hovered="rowHovered"
+					stacked="md"
+			id="blend-table"
+					:items="tableItemsBlends"
+					:fields="tableFieldsBlends"
+			:empty-text="tableBlendsEmptyText"
+					:filter="tableBlends.filters.search"
+			ref="tableBlends">
+					<template slot="blend" slot-scope="cell">
+						<span
+							style="cursor:pointer;"
+							v-b-tooltip.hover="'Click to expand/collapse blend'"
+					@click.stop="cell.toggleDetails">
+							<i :class="`fa fa-caret-${expandedStatus(cell.item._showDetails)}`"></i>
+							{{cell.item.blend}}
 						</span>
-					</div>
-			</template>
-		</b-table>
-	</div>
-	<div
-		v-if="hasBlends"
-		class="table-wrapper">
-
-		<div class="table-title">
-			<h4 id="blends-table-title"> {{tab_info.formNumber}}.2 <span v-translate>Blends</span></h4>
-			<div v-show="tableBlends.tableFilters" class="table-filters">
-				<b-input-group :prepend="$gettext('Search')">
-					<b-form-input v-model="tableBlends.filters.search"/>
-				</b-input-group>
-			</div>
-			<i @click="tableBlends.tableFilters = !tableBlends.tableFilters" class="fa fa-filter fa-lg"></i>
-		</div>
-		<hr>
-
-		<b-table
-			show-empty
-			v-if="hasBlends"
-			outlined
-			bordered
-			hover
-			head-variant="light"
-			class="submission-table"
-			@input="tableLoadedBlends"
-			@row-hovered="rowHovered"
-			stacked="md"
-			id="blend-table"
-			:items="tableItemsBlends"
-			:fields="tableFieldsBlends"
-			:empty-text="tableBlendsEmptyText"
-			:filter="tableBlends.filters.search"
-			ref="tableBlends">
-			<template slot="blend" slot-scope="cell">
-				<span
-					style="cursor:pointer;"
-					v-b-tooltip.hover="'Click to expand/collapse blend'"
-					@click.stop="cell.toggleDetails">
-					<i :class="`fa fa-caret-${expandedStatus(cell.item._showDetails)}`"></i>
-					{{cell.item.blend}}
-				</span>
-			</template>
-			<template slot="type" slot-scope="cell">
+					</template>
+					<template slot="type" slot-scope="cell">
 				<div class="group-cell">
-					{{tab_data.blends.find(blend => cell.item.originalObj.blend.selected === blend.id).type}}
+							{{tab_data.blends.find(blend => cell.item.originalObj.blend.selected === blend.id).type}}
 				</div>
 				<b-btn-group class="row-controls">
 					<span
@@ -692,106 +360,102 @@
 						<i class="fa fa-trash fa-lg"></i>
 					</span>
 				</b-btn-group>
-			</template>
-			<template :slot="getCountrySlot" slot-scope="cell">
-				<CloneField
+					</template>
+					<template :slot="getCountrySlot" slot-scope="cell">
+						<CloneField
 					:disabled="$store.getters.can_edit_data"
-					:key="`${cell.item.index}_${getCountrySlot}_${tabName}`"
-					v-on:removeThisField="remove_field(cell.item.index, cell.item.originalObj)"
-					v-if="!cell.item[getCountrySlot]"
-					:tabName="tabName"
+							:key="`${cell.item.index}_${getCountrySlot}_${tabName}`"
+							v-on:removeThisField="remove_field(cell.item.index, cell.item.originalObj)"
+							v-if="!cell.item[getCountrySlot]"
+							:tabName="tabName"
 					:current_field="cell.item.originalObj" />
-				<div v-else>{{cell.item[getCountrySlot]}}</div>
-			</template>
-
-			<template v-for="inputField in getTabInputFields" :slot="inputField" slot-scope="cell">
-				<fieldGenerator
-					:key="`${cell.item.index}_${inputField}_${tabName}`"
-					:fieldInfo="{index:cell.item.index,tabName: tabName, field:inputField}"
+						<div v-else>{{cell.item[getCountrySlot]}}</div>
+					</template>
+
+					<template v-for="inputField in getTabInputFields" :slot="inputField" slot-scope="cell">
+						<fieldGenerator
+							:key="`${cell.item.index}_${inputField}_${tabName}`"
+							:fieldInfo="{index:cell.item.index,tabName: tabName, field:inputField}"
 					:disabled="['remarks_os', 'remarks_party'].includes(inputField) ? getCommentFieldPermission(inputField) : $store.getters.can_edit_data"
 					:field="cell.item.originalObj[inputField]" />
-			</template>
-
-			<template slot="validation" slot-scope="cell">
+					</template>
+
+					<template slot="validation" slot-scope="cell">
 				<ValidationLabel :open-validation-callback="openValidation" :validation="cell.item.originalObj.validation.selected" />
-			</template>
-
-			<template
-				v-for="tooltipField in getTabDecisionQuantityFields"
-				:slot="tooltipField"
+					</template>
+
+					<template
+						v-for="tooltipField in getTabDecisionQuantityFields"
+						:slot="tooltipField"
 				slot-scope="cell">
-				<span
-					class="edit-trigger"
-					v-b-tooltip.hover="cell.item.originalObj[tooltipField].tooltip ? true : false"
-					:title="cell.item.originalObj[tooltipField].tooltip"
-					:key="tooltipField"
-					@click="createModalData(cell.item.originalObj, cell.item.index)"
+						<span
+							class="edit-trigger"
+							v-b-tooltip.hover="cell.item.originalObj[tooltipField].tooltip ? true : false"
+							:title="cell.item.originalObj[tooltipField].tooltip"
+							:key="tooltipField"
+							@click="createModalData(cell.item.originalObj, cell.item.index)"
 					v-if="cell.item[tooltipField]">
 					{{formatQuantity(cell.item[tooltipField])}}
-					<i class="fa fa-info-circle fa-lg"></i>
-				</span>
-			</template>
-
-			<template slot="row-details" slot-scope="row">
-				<thead>
-					<tr>
-						<th
-							class="small"
-							v-for="(header, header_index) in tab_info.blend_substance_headers"
-							:colspan="header.colspan"
+							<i class="fa fa-info-circle fa-lg"></i>
+						</span>
+					</template>
+
+					<template slot="row-details" slot-scope="row">
+						<thead>
+							<tr>
+								<th
+									class="small"
+									v-for="(header, header_index) in tab_info.blend_substance_headers"
+									:colspan="header.colspan"
 							:key="header_index">
 							<span>{{labels[header]}}</span>
 						</th>
-					</tr>
-				</thead>
-				<tbody>
-					<tr
-						class="small"
-						v-for="(substance, substance_index) in tab_data.display.blends[row.item.originalObj.blend.selected].components"
+							</tr>
+						</thead>
+						<tbody>
+							<tr
+								class="small"
+								v-for="(substance, substance_index) in tab_data.display.blends[row.item.originalObj.blend.selected].components"
 						:key="substance_index">
-						<td>{{substance.component_name}}</td>
-						<td>
-							<b>{{(substance.percentage * 100).toPrecision(3)}}%</b>
-						</td>
-						<td v-for="(order, order_index) in blendSubstanceHeaders" :key="order_index">
-							<!-- <span v-if="row.item[order]"> -->
-							{{splitBlend(row.item[order], substance.percentage)}}
-							<!-- </span> -->
-						</td>
-					</tr>
-				</tbody>
-			</template>
-		</b-table>
-	</div>
+								<td>{{substance.component_name}}</td>
+								<td>
+									<b>{{(substance.percentage * 100).toPrecision(3)}}%</b>
+								</td>
+								<td v-for="(order, order_index) in blendSubstanceHeaders" :key="order_index">
+									<!-- <span v-if="row.item[order]"> -->
+									{{splitBlend(row.item[order], substance.percentage)}}
+									<!-- </span> -->
+								</td>
+							</tr>
+						</tbody>
+					</template>
+				</b-table>
+			</div>
     </div>
     <div id="tab-comments" class="table-wrapper">
 		<h4> {{tab_info.formNumber}}.{{tableCounter + 1}} <span v-translate>Comments</span></h4>
-		<hr>
-		<div
-			v-for="(comment, comment_key) in tab_info.comments"
-			:key="comment_key"
+			<hr>
+			<div
+				v-for="(comment, comment_key) in tab_info.comments"
+				:key="comment_key"
 			class="comments-input">
 			<label>
 				<span>{{labels[comment_key]}}</span>
 			</label>
-				<!-- addComment(state, { data, tab, field }) { -->
-			<textarea
-				@change="$store.commit('addComment', {data: $event.target.value, tab:tabName, field: comment_key})"
-				:disabled="getCommentFieldPermission(comment_key)"
-				class="form-control"
-				:value="comment.selected">
-			</textarea>
+					<!-- addComment(state, { data, tab, field }) { -->
+				<textarea
+					@change="$store.commit('addComment', {data: $event.target.value, tab:tabName, field: comment_key})"
+					:disabled="getCommentFieldPermission(comment_key)"
+					class="form-control"
+					:value="comment.selected">
+				</textarea>
+			</div>
 		</div>
-	</div>
+
     <hr>
-<<<<<<< HEAD
-
-    <AppAside v-if="!isReadOnly" fixed>
-      <DefaultAside  v-on:fillSearch="fillTableSearch($event)" :parentTabIndex.sync="sidebarTabIndex" :hovered="hovered" :tabName="tabName"></DefaultAside>
-=======
+
     <AppAside fixed>
       <DefaultAside v-on:fillSearch="fillTableSearch($event)" :parentTabIndex.sync="sidebarTabIndex" :hovered="hovered" :tabName="tabName"></DefaultAside>
->>>>>>> 9ebeeb46
     </AppAside>
 
     <b-modal size="lg" ref="edit_modal" id="edit_modal">
@@ -800,37 +464,25 @@
         <span v-else v-translate='{name: tab_data.display.blends[modal_data.field.blend.selected].name}'>Edit %{name} blend</span>
       </div>
       <div v-if="modal_data">
-		<p class="muted">
+				<p class="muted">
 			<span v-translate>All the quantity values should be expressed in metric tonnes ( not ODP tonnes).</span>
-			<br>
+					<br>
 			<b><span v-translate>The values are saved automatically in the table, as you type.</span></b>
-		</p>
+				</p>
         <b-row v-if="modal_data.field.substance.selected">
           <b-col>
             <span v-translate>Change substance</span>
           </b-col>
           <b-col>
             <multiselect
-<<<<<<< HEAD
               class="mb-2"
               @input="updateFormField($event, {index:modal_data.index,tabName: tabName, field:'substance'})"
               trackBy="value"
-							:disabled="isReadOnly"
+				:disabled="$store.getters.can_edit_data"
               label="text"
-              placeholder="Select substance"
-              :value="parseInt(modal_data.field.substance.selected)"
-              :options="tab_data.substances"
-            ></multiselect>
-=======
-				class="mb-2"
-				@input="updateFormField($event, {index:modal_data.index,tabName: tabName, field:'substance'})"
-				trackBy="value"
-				:disabled="$store.getters.can_edit_data"
-				label="text"
 				:placeholder="$gettext('Select substance')"
 				:value="parseInt(modal_data.field.substance.selected)"
 				:options="tab_data.substances" />
->>>>>>> 9ebeeb46
           </b-col>
         </b-row>
         <div class="mb-3" v-for="(order, order_index) in this.tab_info.modal_order" :key="order_index">
@@ -853,12 +505,7 @@
                 :placeholder="$gettext('Countries')"
                 @input="updateFormField($event, {index:modal_data.index,tabName: tabName, field:order})"
                 :value="parseInt(modal_data.field[order].selected)"
-<<<<<<< HEAD
-                :options="tab_data.countryOptions"
-              ></multiselect>
-=======
                 :options="tab_data.countryOptions" />
->>>>>>> 9ebeeb46
             </b-col>
           </b-row>
         </div>
@@ -892,19 +539,14 @@
         <b-row
           class="mt-3"
           v-for="comment_field in ['remarks_party','remarks_os']"
-<<<<<<< HEAD
-          :key="comment_field"
-        >
-=======
           :key="comment_field">
->>>>>>> 9ebeeb46
           <b-col lg="3">
             <span>{{labels[comment_field]}}</span>
           </b-col>
           <b-col lg="9">
             <textarea :disabled="getCommentFieldPermission(comment_field)"
-					class="form-control" v-model="modal_data.field[comment_field].selected">
-			</textarea>
+								class="form-control" v-model="modal_data.field[comment_field].selected">
+						</textarea>
           </b-col>
         </b-row>
       </div>
@@ -963,11 +605,11 @@
 	methods: {
 		setLabels() {
 			const labels = getLabels(this.$gettext)
-			this.labels = {
+		this.labels = {
 				...labels.common,
-				...labels[this.tab_info.name]
-			}
-		},
+			...labels[this.tab_info.name]
+		}
+	},
 		formatQuantity(value) {
 			if (!value) return
 			if (typeof (value) === 'string') return value
@@ -984,7 +626,6 @@
 				return value.toPrecision(3)
 			}
 		},
-
 		fillTableSearch(data) {
 			if (data.substance && data.substance === 'HFC-23' && this.tabName === 'has_produced') {
 				this.tableFII.filters.search = data.substance
@@ -1107,11 +748,6 @@
 				if (Object.keys(tableRow).length) {
 					tableRow.originalObj = element
 					tableRow.index = this.tab_info.form_fields.indexOf(element)
-					if (tableRow.originalObj.validation.selected.length) {
-						tableRow.validation = 'invalid'
-					} else {
-						tableRow.validation = 'valid'
-					}
 					tableFields.push(tableRow)
 				}
 			})
@@ -1157,6 +793,7 @@
 			})
 			return tableHeaders
 		},
+
 		tableFIIEmptyText() {
 			return this.$gettext('Please use the form on the right sidebar to add substances')
 		},
@@ -1206,6 +843,7 @@
 			}
 			return false
 		}
+
 	},
 	watch: {
 		'$language.current': {
