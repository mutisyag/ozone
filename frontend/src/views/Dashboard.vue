--- conflicted
+++ resolved
@@ -239,9 +239,9 @@
 					},
 					{ key: 'actions', label: 'Actions' }
 				],
-<<<<<<< HEAD
 				pageOptions: [10, 25, 100]
 			},
+			tableOptionsCurrentPageWasSetFromWatcher: false,
 			dataEntryTable: {
 				fields: [
 					{
@@ -279,14 +279,7 @@
 					party: null
 				},
 				pageOptions: [10, 25, 100]
-			}
-=======
-				pageOptions: [10, 25, 100],
-				modalInfo: { title: '', content: '' }
 			},
-			tableOptionsCurrentPageWasSetFromWatcher: false
-
->>>>>>> 59c6ef46
 		}
 	},
 
