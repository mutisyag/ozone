--- conflicted
+++ resolved
@@ -3,50 +3,17 @@
 import Vue from 'vue'
 import BootstrapVue from 'bootstrap-vue'
 import 'vue-multiselect/dist/vue-multiselect.min.css'
-<<<<<<< HEAD
-import GetTextPlugin from 'vue-gettext'
-// import translations from '@/assets/locale/translations.json'
-=======
->>>>>>> 9ebeeb46
-
 import store from '@/store/index'
 import App from './App'
 import router from './router'
-<<<<<<< HEAD
-=======
 import { initLanguages } from '@/components/common/services/languageService'
->>>>>>> 9ebeeb46
 
 Vue.use(VueCookies)
 
 Vue.config.productionTip = false
 
 Vue.use(BootstrapVue)
-
-<<<<<<< HEAD
-Vue.use(GetTextPlugin, {
-	availableLanguages: {
-		ar: 'Arabic',
-		en: 'English',
-		es: 'Spanish',
-		fr: 'French',
-		ru: 'Russian',
-		zh: 'Chinese'
-	},
-	defaultLanguage: 'en',
-	languageVmMixin: {
-		computed: {
-			currentKebabCase() {
-				return this.current.toLowerCase().replace('_', '-')
-			}
-		}
-	},
-	translations: { ar: {}, en: {}, es: {}, fr: {}, ru: {}, zh: {} },
-	silent: false
-})
-=======
 initLanguages(Vue)
->>>>>>> 9ebeeb46
 
 new Vue({
 	router,
