--- conflicted
+++ resolved
@@ -8,13 +8,10 @@
 const Art7DataManager = () => import(/* webpackChunkName: "art7" */ '@/components/art7/DataManager')
 const LetterDataManager = () => import(/* webpackChunkName: "letter" */ '@/components/letter/DataManager')
 const HatDataManager = () => import(/* webpackChunkName: "hat" */ '@/components/hat/DataManager')
-<<<<<<< HEAD
 const RafDataManager = () => import(/* webpackChunkName: "hat" */ '@/components/raf/DataManager')
 
-=======
 const ExemptionDataManager = () => import(/* webpackChunkName: "exemption" */ '@/components/exemption/DataManager')
-const FormNotFound = () => import(/* webpackChunkName: "notFound" */ '@/views/FormNotFound')
->>>>>>> 1b5ebc30
+// const FormNotFound = () => import(/* webpackChunkName: "notFound" */ '@/views/FormNotFound')
 // Views - Pages
 const Page404 = () => import(/* webpackChunkName: "404" */ '@/views/pages/Page404')
 const UserProfile = () => import(/* webpackChunkName: "userProfile" */ '@/views/UserProfile')
