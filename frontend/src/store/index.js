import Vue from 'vue'
import Vuex from 'vuex'
import getters from './getters'
import mutations from './mutations'
import actions from './actions'

Vue.use(Vuex)

<<<<<<< HEAD
const store = new Vuex.Store({
	// strict: true,
	state: {
		dashboard: {
			mySubmissions: null,
			submissions: null,
			periods: null,
			obligations: null,
			parties: null,
			table: {
				currentPage: 1,
				perPage: 10,
				totalRows: null,
				sorting: {
					sortBy: 'updated_at',
					sortDesc: true,
					sortDirection: 'asc',
				},
				filters: {
					search: null,
					period_start: null,
					period_end: null,
					obligation: null,
					party: null,
					showAllVersions: null
				},
			},
		},
		currentAlert: {
			message: null,
			show: false,
			variant: null
		},
		current_submission: null,
		route: '',
		currentSubmissionHistory: null,
		available_transitions: null,
		permissions: {
			dashboard: null,
			form: null,
			actions: null
		},
		tableRowConstructor: null,
		newTabs: [],
=======
const state = {
	dashboard: {
		submissions: null,
		periods: null,
		obligations: null,
		parties: null
	},
	currentAlert: {
		message: null,
		show: false,
		variant: null
	},
	current_submission: null,
	route: '',
	currentSubmissionHistory: null,
	available_transitions: null,
	permissions: {
		dashboard: null,
>>>>>>> 049dc235
		form: null,
		actions: null
	},
	tableRowConstructor: null,
	newTabs: [],
	form: null,
	initialData: {
		countryOptions: null,
		groupSubstances: null,
		substances: null,
		partyRatifications: null,
		blends: null,
		nonParties: null,
		display: {
			substances: null,
			blends: null,
<<<<<<< HEAD
			nonParties: null,
			display: {
				substances: null,
				blends: null,
				countries: null
			}
		},
		alertData: []
	},

	getters: {
		// ...
		getValidationForCurrentTab: (state) => (tab) => {
			if (['edited', false].includes(state.form.tabs[tab].status)) {
				return state.form.tabs[tab].form_fields.map(field => (field.validation.selected
					? {
						validation: field.validation.selected,
						substance: field.substance ? field.substance.selected : null,
						blend: field.blend ? field.blend.selected : null,
						facility_name: field.facility_name ? field.facility_name.selected : null
					}
					: null))
			}
		},

		getDuplicateSubmission: (state) => (data) => state.dashboard.submissions.filter(
			(sub) => sub.obligation === data.obligation
				&& sub.party === data.party
				&& sub.reporting_period === data.reporting_period
				&& sub.current_state === 'data_entry'
		),

		getSubmissionInfo: (state) => (submission) => {
			const submissionInfo = {
				obligation: () => state.dashboard.obligations.find(a => a.value === submission.obligation).text,
				period: () => {
					// TODO: find a better way to do this
					const period = state.dashboard.periods.find(a => a.value === submission.reporting_period)
					if (period && period.hasOwnProperty('text')) {
						return period.text
					}
				},
				party: () => state.dashboard.parties.find(a => a.value === submission.party).text,
				period_start: () => state.dashboard.periods.find(a => a.value === submission.reporting_period).start_date.split('-')[0],
				period_end: () => state.dashboard.periods.find(a => a.value === submission.reporting_period).end_date.split('-')[0]
			}
			return submissionInfo
		},

		getPeriodStatus: (state) => (periodId) => state.dashboard.periods.find((period) => period.value === periodId).is_reporting_open,

		checkIfBlendAlreadyEists: (state) => (blendName) => state.initialData.blends.find((blend) => blend.blend_id === blendName),

		allowedChanges: (state) => (state.current_submission ? !state.current_submission.data_changes_allowed : false)
	},

	actions: {

		addSubmission(context, data) {
			return new Promise((resolve, reject) => {
				const duplicate = context.getters.getDuplicateSubmission(data)
				if (duplicate.length) {
					context.dispatch('setAlert', {
						message: { __all__: ['Another submission already exists in Data Entry stage.'] },
						variant: 'danger'
					})
					// TODO: should this be a thing ?
					// else if(!isReportingOpen) {
					//     context.dispatch('setAlert', { message: 'Reporting is not open for the selected period', variant: 'danger' })
					// }
				} else {
					createSubmission(data).then((response) => {
						context.dispatch('setAlert', {
							message: { __all__: ['Submission Created'] },
							variant: 'success'
						})
						context.dispatch('getCurrentSubmissions').then(() => {
							resolve(response.data)
						})
					}).catch((error) => {
						context.dispatch('setAlert', {
							message: { __all__: ['Failed to create submission'] },
							variant: 'danger'
						})
						reject(error.response)
					})
				}
			})
		},

		getCurrentSubmissions(context) {
			return new Promise((resolve) => {
				getSubmissions(context.state.dashboard.table).then(response => {
					context.commit('setDashboardSubmissions', response.data)
					resolve()
				})
			})
		},

		getMyCurrentSubmissions(context) {
			return new Promise((resolve) => {
				getSubmissions({
					filters: {
						currentState: 'data_entry'
					},
					sorting: {
						sortDesc: true,
						sortBy: 'updated_at'
					}

				}).then(response => {
					context.commit('setDashboardMySubmissions', response.data)
					resolve()
				})
			})
		},

		async getDashboardParties(context) {
			let response
			try {
				response = await getParties()
			} catch (e) {
				console.log(e)
				return
			}

			const parties_temp = response.data
				.filter(country => country.id === country.parent_party)
				.map(country => ({ value: country.id, text: country.name }))
			context.commit('setDashboardParties', parties_temp)
		},

		getDashboardPeriods(context) {
			getPeriods().then(response => {
				let sortedPeriods = response.data
					.filter(a => a.is_reporting_allowed)
					.sort((a, b) => ((parseInt(b.end_date.split('-')[0]) - parseInt(a.end_date.split('-')[0])) === 0
						? (parseInt(b.start_date.split('-')[0]) - parseInt(a.start_date.split('-')[0]))
						: (parseInt(b.end_date.split('-')[0]) - parseInt(a.end_date.split('-')[0]))))
					.sort((a, b) => b.is_year - a.is_year)
				sortedPeriods = sortedPeriods.map((period) => {
					const start = period.start_date.split('-')[0]
					const end = period.end_date.split('-')[0]
					let periodDisplay = ''
					if (start === end) {
						if (period.name !== start) {
							periodDisplay += `(${start})`
						}
					} else {
						periodDisplay += `(${start} - ${end})`
					}

					return {
						value: period.id, text: `${period.name} ${periodDisplay}`, end_date: period.end_date, start_date: period.start_date, is_reporting_open: period.is_reporting_open
					}
				})

				context.commit('setDashboardPeriods', sortedPeriods)
			})
		},

		getDashboardObligations(context) {
			getObligations().then(response => {
				const obligations_temp = response.data.map(obligation => ({ value: obligation.id, text: obligation.name, form_type: obligation.form_type }))
				context.commit('setDashboardObligations', obligations_temp)
			})
		},

		setAlert(context, data) {
			Object.keys(data.message).forEach(key => {
				const labelValue = getLevel2PropertyValue(labels, key)
				const message = typeof (data.message[key]) !== 'string' ? data.message[key].join('<br>') : data.message[key]
				const displayMessage = `${labelValue ? `${labelValue}: ` : ''}${message}`
				context.commit('addAlertData', {
					displayMessage,
					variant: data.variant
				})
			})
		},

		doSubmissionTransition(context, data) {
			callTransition(data.submission, data.transition).then(() => {
				if (data.source === 'dashboard') {
					context.dispatch('getCurrentSubmissions')
				} else {
					context.dispatch('getSubmissionData', data.submission)
				}
				context.dispatch('setAlert', {
					message: { __all__: ['Submission state updated'] },
					variant: 'success'
				})
			}).catch(error => {
				context.dispatch('setAlert', {
					message: { __all__: ['Unable to change the state of this submission'] },
					variant: 'danger'
				})
				console.log(error)
			})
		},

		removeSubmission(context, submissionUrl) {
			deleteSubmission(submissionUrl).then(() => {
				context.dispatch('getCurrentSubmissions')
				context.dispatch('setAlert', {
					message: { __all__: ['Submission deleted'] },
					variant: 'success'
				})
			}).catch(() => {
				context.dispatch('getCurrentSubmissions')
				context.dispatch('setAlert', {
					message: { __all__: ['Failed to delete submission'] },
					variant: 'danger'
				})
			})
		},

		getInitialData(context, { submission, formName }) {
			context.commit('setForm', formName)
			return new Promise((resolve) => {
				context.dispatch('getSubmissionData', submission).then(() => {
					context.dispatch('getCountries')
					context.dispatch('getSubstances')
					context.dispatch('getCustomBlends')
					context.dispatch('getNonParties')
					resolve()
				})
			})
		},

		getSubmissionData(context, data) {
			return new Promise((resolve) => {
				getSubmission(data).then((response) => {
					context.commit('updateSubmissionData', response.data)
					context.commit('updateAvailableTransitions', response.data.available_transitions)
					context.dispatch('getCurrentSubmissionHistory', data)
					resolve()
				})
			})
		},

		getCurrentSubmissionHistory(context, data) {
			getSubmissionHistory(data).then((response) => {
				context.commit('setSubmissionHistory', response.data)
			}).catch((error) => {
				context.dispatch('setAlert', {
					message: { ...error.response.data },
					variant: 'danger'
				})
			})
		},

		getPartyRatifications(context) {
			getPartyRatifications().then(response => {
				context.commit('updatePartyRatifications', response.data)
			})
		},

		getCountries(context) {
			const countryDisplay = {}
			getParties().then(response => {
				const countryOptions = response.data.filter((p) => {
					countryDisplay[p.id] = p.name
					return p.id !== context.state.current_submission.party
				}).map((country) => ({ value: country.id, text: country.name }))
				context.commit('updateCountries', countryOptions)
				context.commit('updateCountriesDisplay', countryDisplay)
			})
		},

		getSubstances(context) {
			const tempSubstances = []
			const substancesDisplay = {}
			getSubstances().then((response) => {
				response.data.forEach(group => {
					group.substances.sort((a, b) => a.sort_order - b.sort_order)
					group.substances.forEach(substance => {
						tempSubstances.push({ value: substance.id, text: substance.name, group, is_qps: substance.is_qps })
						substancesDisplay[substance.id] = substance.name
					})
				})

				context.commit('updateGroupSubstances', response.data)
				context.commit('updateSubstances', tempSubstances)
				context.commit('updateSubstancesDisplay', substancesDisplay)
			})
		},

		getCustomBlends(context) {
			const blendsDisplay = {}
			getCustomBlends().then((response) => {
				response.data.forEach(blend => {
					blend.components.sort((component1, component2) => component2.percentage - component1.percentage)
					blendsDisplay[blend.id] = { name: blend.blend_id, components: blend.components, is_qps: blend.is_qps }
				})
				context.commit('updateBlends', response.data)
				context.commit('updateBlendsDisplay', blendsDisplay)
			})
		},

		getNonParties(context) {
			getNonParties().then((response) => {
				context.commit('updateNonParties', response.data)
			})
		},

		createSubstance(context, data) {
			const substancesHere = data.substanceList && data.substanceList.some((el) => el !== null)
			const blendsHere = data.blendList && data.blendList.some((el) => el !== null)
			if (substancesHere) {
				data.substanceList.forEach(substance => {
					let ordering_id = 0
					if (!data.prefill) {
						context.commit('incrementOrderingId', { tabName: data.currentSectionName });
						({ ordering_id } = context.state.form.tabs[data.currentSectionName])
					}

					// section, substance, group, country, blend, prefillData, ordering_id
					const inner_fields = context.state.tableRowConstructor.getInnerFields({
						section: data.currentSectionName,
						substance,
						group: data.groupName,
						country: data.country,
						blend: null,
						prefillData: data.prefillData,
						ordering_id
					})
					context.commit('addRow', { sectionName: data.currentSectionName, row: inner_fields })
				})
			} else if (blendsHere) {
				data.blendList.forEach(blend => {
					let ordering_id = 0
					if (!data.prefill) {
						context.commit('incrementOrderingId', { tabName: data.currentSectionName });
						({ ordering_id } = context.state.form.tabs[data.currentSectionName].ordering_id)
					}
					const inner_fields = context.state.tableRowConstructor.getInnerFields({
						section: data.currentSectionName,
						substance: null,
						group: data.groupName,
						country: data.country,
						blend,
						prefillData: data.prefillData,
						ordering_id
					})
					context.commit('addRow', { sectionName: data.currentSectionName, row: inner_fields })
				})
			}
		},

		createRow(context, { currentSectionName, prefillData }) {
			let ordering_id = 0
			if (!prefillData) {
				context.commit('incrementOrderingId', { tabName: currentSectionName });
				({ ordering_id } = context.state.form.tabs[currentSectionName])
			}

			const row = context.state.tableRowConstructor.getSimpleTabFields({
				currentSectionName,
				prefillData,
				ordering_id
			})
			context.commit('addRow', { sectionName: currentSectionName, row })
		},

		removeDataFromTab(context, data) {
			return new Promise((resolve) => {
				context.commit('resetTab', data)
				resolve()
			})
		},
		uploadFormAttachments(context, uploadedFiles) {
			// upload to the server
			// mocking server response
			const mockResponseAttachments = uploadedFiles.map(file => ({
				id: Math.floor(Math.random() * 100000),
				name: file.name,
				url: 'https://www.google.com',
				size: `${file.size} bytes`,
				dateUploaded: new Date(),
				description: `DESCRIPTION ${file.name}`
			}))
			return mockResponseAttachments
=======
			countries: null
>>>>>>> 049dc235
		}
	},
	alertData: []
}

<<<<<<< HEAD
	mutations: {
		updateBreadcrumbs(state, data) {
			state.route = data.join(' / ')
		},

		updateFormField(state, data) {
			console.log(data.value)
			data.fieldInfo.index === data.fieldInfo.field
				? state.form.tabs[data.fieldInfo.tabName].form_fields[data.fieldInfo.index].selected = data.value
				: state.form.tabs[data.fieldInfo.tabName].form_fields[data.fieldInfo.index][data.fieldInfo.field].selected = data.value
		},

		setSubmissionHistory(state, data) {
			state.currentSubmissionHistory = data
		},

		setForm(state, data) {
			let currentFormStructure = null
			let tableRowConstructor = null
			console.log('setForm', data)
			switch (data) {
			case 'art7':
				currentFormStructure = art7Form
				tableRowConstructor = art7TableRowConstructor
				break
			case 'hat':
				currentFormStructure = hatForm
				tableRowConstructor = hatTableRowConstructor
				break
			case 'letter':
				currentFormStructure = letterForm
				tableRowConstructor = letterTableRowConstructor
				break
			default:
				break
			}
			state.form = JSON.parse(JSON.stringify(currentFormStructure))
			state.tableRowConstructor = tableRowConstructor
		},

		incrementOrderingId(state, data) {
			state.form.tabs[data.tabName].ordering_id += 1
		},

		setTabOrderingId(state, data) {
			state.form.tabs[data.tabName].ordering_id = data.ordering_id
		},

		// dashboard

		setDashboardParties(state, data) {
			state.dashboard.parties = data
		},
		setDashboardObligations(state, data) {
			state.dashboard.obligations = data
		},
		setDashboardPeriods(state, data) {
			state.dashboard.periods = data
		},
		setDashboardSubmissions(state, data) {
			state.dashboard.submissions = data.results
			state.dashboard.table.totalRows = data.count
		},
		setDashboardMySubmissions(state, data) {
			state.dashboard.mySubmissions = data.results
		},

		// alerts

		setCurrentAlertMessage(state, message) {
			state.currentAlert.message = message
		},

		setCurrentAlertVisibility(state, showState) {
			state.currentAlert.show = showState
		},

		setCurrentAlertVariant(state, variant) {
			state.currentAlert.variant = variant
		},

		// initial data

		updateAvailableTransitions(state, data) {
			state.available_transitions = data
		},

		updateSubmissionData(state, data) {
			state.current_submission = data
		},

		updatePartyRatifications(state, data) {
			const htmlFormatter = (ratification) => (ratification ? `${ratification.ratification_date} <br/> ${ratification.ratification_type}` : 'Pending')

			data = data.map(party => {
				party.vienna_convention = htmlFormatter(party.ratifications.find(ratification => ratification.treaty && ratification.treaty.treaty_id === 'VC'))
				party.montreal_protocol = htmlFormatter(party.ratifications.find(ratification => ratification.treaty && ratification.treaty.treaty_id === 'MP'))
				party.london_amendment = htmlFormatter(party.ratifications.find(ratification => ratification.treaty && ratification.treaty.treaty_id === 'LA'))
				party.copenhagen_amendment = htmlFormatter(party.ratifications.find(ratification => ratification.treaty && ratification.treaty.treaty_id === 'CA'))
				party.montreal_amendment = htmlFormatter(party.ratifications.find(ratification => ratification.treaty && ratification.treaty.treaty_id === 'MA'))
				party.beijing_amendment = htmlFormatter(party.ratifications.find(ratification => ratification.treaty && ratification.treaty.treaty_id === 'BA'))
				party.kigali_amendment = htmlFormatter(party.ratifications.find(ratification => ratification.treaty && ratification.treaty.treaty_id === 'KA'))
				party.is_eu_member = party.flags.is_eu_member
				party.is_article5 = party.flags.is_article5
				party.is_high_ambient_temperature = party.flags.is_high_ambient_temperature
				return party
			})
			state.initialData.partyRatifications = data
		},

		updateCountries(state, data) {
			state.initialData.countryOptions = data
		},

		updateCountriesDisplay(state, data) {
			state.initialData.display.countries = data
		},

		updateGroupSubstances(state, data) {
			state.initialData.groupSubstances = data
		},

		updateSubstances(state, data) {
			state.initialData.substances = data
		},

		updateNonParties(state, data) {
			state.initialData.nonParties = data
		},

		updateSubstancesDisplay(state, data) {
			state.initialData.display.substances = data
		},

		updateBlends(state, data) {
			state.initialData.blends = data
		},

		updateBlendsDisplay(state, data) {
			state.initialData.display.blends = data
		},

		setBlendComponentRowVariant(state, data) {
			data.component._rowVariant = data.value
		},

		addAlertData(state, data) {
			const toastedOptions = {
				danger: 'error',
				success: 'success'
			}
			const now = new Date()
			state.alertData = state.alertData.filter(x => x.expires > now)
			const existingDisplayMessage = state.alertData.find(x => x.displayMessage === data.displayMessage)
			if (!existingDisplayMessage) {
				state.alertData.push({
					...data,
					expires: new Date((new Date()).getTime() + 5000)
				})
				toasted.show(data.displayMessage, { type: toastedOptions[data.variant] })
			}
		},

		// questionaire
		updateQuestionaireField(state, data) {
			const currentField = state.form.tabs.questionaire_questions.form_fields[data.field]
			currentField && (currentField.selected = data.value)
		},

		prefillTab(state, { tabName, data }) {
			console.log('prefilling tab', tabName, data)
			Object.keys(state.form.tabs[tabName].form_fields).forEach(field => {
				if (data[field] !== undefined) {
					state.form.tabs[tabName].form_fields[field].selected = data[field]
				}
			})
		},
		// addRow
		addRow(state, { sectionName, row }) {
			state.form.tabs[sectionName].form_fields.push(row)
		},

		addCreateBlendToBlendList(state, data) {
			state.initialData.blends.push(data)
		},

		setTabStatus(state, data) {
			state.form.tabs[data.tab].status = data.value
		},

		// permissions
		updateDashboardPermissions(state, permission) {
			state.permissions.dashboard = permission
		},

		updateActionsPermissions(state, permission) {
			state.permissions.actions = permission
		},

		// form state
		updateNewTabs(state, tab) {
			if (tab !== 'sub_info') state.newTabs = Array.from(new Set([...state.newTabs, ...[tab]]))
		},

		tabHasBeenSaved(state, tab) {
			state.newTabs = state.newTabs.filter(currentTab => currentTab !== tab)
		},

		// removal
		resetTab(state, tab) {
			state.form.tabs[tab].form_fields = []
		},
		removeField(state, data) {
			state.form.tabs[data.tab].form_fields.splice(data.index, 1)
		},

		setTabAttachments(state, { tabName, attachments }) {
			state.form.tabs[tabName].form_fields.attachments = attachments
		},
		addTabAttachment(state, { tabName, attachment }) {
			state.form.tabs[tabName].form_fields.attachments.push(attachment)
		},
		updateTabAttachment(state, { tabName, attachment }) {
			const updatedAttachments = []
			state.form.tabs[tabName].form_fields.attachments.forEach(attach => {
				attach.id === attachment.id ? updatedAttachments.push(attachment) : updatedAttachments.push(attach)
			})
			state.form.tabs[tabName].form_fields.attachments = updatedAttachments
		},
		deleteTabAttachment(state, { tabName, attachment }) {
			state.form.tabs[tabName].form_fields.attachments = state.form.tabs[tabName].form_fields.attachments.filter(attach => attach.id !== attachment.id)
		}
	}
=======
const store = new Vuex.Store({
	state,
	getters,
	mutations,
	actions
>>>>>>> 049dc235
})

export default store<|MERGE_RESOLUTION|>--- conflicted
+++ resolved
@@ -6,52 +6,6 @@
 
 Vue.use(Vuex)
 
-<<<<<<< HEAD
-const store = new Vuex.Store({
-	// strict: true,
-	state: {
-		dashboard: {
-			mySubmissions: null,
-			submissions: null,
-			periods: null,
-			obligations: null,
-			parties: null,
-			table: {
-				currentPage: 1,
-				perPage: 10,
-				totalRows: null,
-				sorting: {
-					sortBy: 'updated_at',
-					sortDesc: true,
-					sortDirection: 'asc',
-				},
-				filters: {
-					search: null,
-					period_start: null,
-					period_end: null,
-					obligation: null,
-					party: null,
-					showAllVersions: null
-				},
-			},
-		},
-		currentAlert: {
-			message: null,
-			show: false,
-			variant: null
-		},
-		current_submission: null,
-		route: '',
-		currentSubmissionHistory: null,
-		available_transitions: null,
-		permissions: {
-			dashboard: null,
-			form: null,
-			actions: null
-		},
-		tableRowConstructor: null,
-		newTabs: [],
-=======
 const state = {
 	dashboard: {
 		submissions: null,
@@ -70,7 +24,6 @@
 	available_transitions: null,
 	permissions: {
 		dashboard: null,
->>>>>>> 049dc235
 		form: null,
 		actions: null
 	},
@@ -87,638 +40,17 @@
 		display: {
 			substances: null,
 			blends: null,
-<<<<<<< HEAD
-			nonParties: null,
-			display: {
-				substances: null,
-				blends: null,
-				countries: null
-			}
-		},
-		alertData: []
-	},
-
-	getters: {
-		// ...
-		getValidationForCurrentTab: (state) => (tab) => {
-			if (['edited', false].includes(state.form.tabs[tab].status)) {
-				return state.form.tabs[tab].form_fields.map(field => (field.validation.selected
-					? {
-						validation: field.validation.selected,
-						substance: field.substance ? field.substance.selected : null,
-						blend: field.blend ? field.blend.selected : null,
-						facility_name: field.facility_name ? field.facility_name.selected : null
-					}
-					: null))
-			}
-		},
-
-		getDuplicateSubmission: (state) => (data) => state.dashboard.submissions.filter(
-			(sub) => sub.obligation === data.obligation
-				&& sub.party === data.party
-				&& sub.reporting_period === data.reporting_period
-				&& sub.current_state === 'data_entry'
-		),
-
-		getSubmissionInfo: (state) => (submission) => {
-			const submissionInfo = {
-				obligation: () => state.dashboard.obligations.find(a => a.value === submission.obligation).text,
-				period: () => {
-					// TODO: find a better way to do this
-					const period = state.dashboard.periods.find(a => a.value === submission.reporting_period)
-					if (period && period.hasOwnProperty('text')) {
-						return period.text
-					}
-				},
-				party: () => state.dashboard.parties.find(a => a.value === submission.party).text,
-				period_start: () => state.dashboard.periods.find(a => a.value === submission.reporting_period).start_date.split('-')[0],
-				period_end: () => state.dashboard.periods.find(a => a.value === submission.reporting_period).end_date.split('-')[0]
-			}
-			return submissionInfo
-		},
-
-		getPeriodStatus: (state) => (periodId) => state.dashboard.periods.find((period) => period.value === periodId).is_reporting_open,
-
-		checkIfBlendAlreadyEists: (state) => (blendName) => state.initialData.blends.find((blend) => blend.blend_id === blendName),
-
-		allowedChanges: (state) => (state.current_submission ? !state.current_submission.data_changes_allowed : false)
-	},
-
-	actions: {
-
-		addSubmission(context, data) {
-			return new Promise((resolve, reject) => {
-				const duplicate = context.getters.getDuplicateSubmission(data)
-				if (duplicate.length) {
-					context.dispatch('setAlert', {
-						message: { __all__: ['Another submission already exists in Data Entry stage.'] },
-						variant: 'danger'
-					})
-					// TODO: should this be a thing ?
-					// else if(!isReportingOpen) {
-					//     context.dispatch('setAlert', { message: 'Reporting is not open for the selected period', variant: 'danger' })
-					// }
-				} else {
-					createSubmission(data).then((response) => {
-						context.dispatch('setAlert', {
-							message: { __all__: ['Submission Created'] },
-							variant: 'success'
-						})
-						context.dispatch('getCurrentSubmissions').then(() => {
-							resolve(response.data)
-						})
-					}).catch((error) => {
-						context.dispatch('setAlert', {
-							message: { __all__: ['Failed to create submission'] },
-							variant: 'danger'
-						})
-						reject(error.response)
-					})
-				}
-			})
-		},
-
-		getCurrentSubmissions(context) {
-			return new Promise((resolve) => {
-				getSubmissions(context.state.dashboard.table).then(response => {
-					context.commit('setDashboardSubmissions', response.data)
-					resolve()
-				})
-			})
-		},
-
-		getMyCurrentSubmissions(context) {
-			return new Promise((resolve) => {
-				getSubmissions({
-					filters: {
-						currentState: 'data_entry'
-					},
-					sorting: {
-						sortDesc: true,
-						sortBy: 'updated_at'
-					}
-
-				}).then(response => {
-					context.commit('setDashboardMySubmissions', response.data)
-					resolve()
-				})
-			})
-		},
-
-		async getDashboardParties(context) {
-			let response
-			try {
-				response = await getParties()
-			} catch (e) {
-				console.log(e)
-				return
-			}
-
-			const parties_temp = response.data
-				.filter(country => country.id === country.parent_party)
-				.map(country => ({ value: country.id, text: country.name }))
-			context.commit('setDashboardParties', parties_temp)
-		},
-
-		getDashboardPeriods(context) {
-			getPeriods().then(response => {
-				let sortedPeriods = response.data
-					.filter(a => a.is_reporting_allowed)
-					.sort((a, b) => ((parseInt(b.end_date.split('-')[0]) - parseInt(a.end_date.split('-')[0])) === 0
-						? (parseInt(b.start_date.split('-')[0]) - parseInt(a.start_date.split('-')[0]))
-						: (parseInt(b.end_date.split('-')[0]) - parseInt(a.end_date.split('-')[0]))))
-					.sort((a, b) => b.is_year - a.is_year)
-				sortedPeriods = sortedPeriods.map((period) => {
-					const start = period.start_date.split('-')[0]
-					const end = period.end_date.split('-')[0]
-					let periodDisplay = ''
-					if (start === end) {
-						if (period.name !== start) {
-							periodDisplay += `(${start})`
-						}
-					} else {
-						periodDisplay += `(${start} - ${end})`
-					}
-
-					return {
-						value: period.id, text: `${period.name} ${periodDisplay}`, end_date: period.end_date, start_date: period.start_date, is_reporting_open: period.is_reporting_open
-					}
-				})
-
-				context.commit('setDashboardPeriods', sortedPeriods)
-			})
-		},
-
-		getDashboardObligations(context) {
-			getObligations().then(response => {
-				const obligations_temp = response.data.map(obligation => ({ value: obligation.id, text: obligation.name, form_type: obligation.form_type }))
-				context.commit('setDashboardObligations', obligations_temp)
-			})
-		},
-
-		setAlert(context, data) {
-			Object.keys(data.message).forEach(key => {
-				const labelValue = getLevel2PropertyValue(labels, key)
-				const message = typeof (data.message[key]) !== 'string' ? data.message[key].join('<br>') : data.message[key]
-				const displayMessage = `${labelValue ? `${labelValue}: ` : ''}${message}`
-				context.commit('addAlertData', {
-					displayMessage,
-					variant: data.variant
-				})
-			})
-		},
-
-		doSubmissionTransition(context, data) {
-			callTransition(data.submission, data.transition).then(() => {
-				if (data.source === 'dashboard') {
-					context.dispatch('getCurrentSubmissions')
-				} else {
-					context.dispatch('getSubmissionData', data.submission)
-				}
-				context.dispatch('setAlert', {
-					message: { __all__: ['Submission state updated'] },
-					variant: 'success'
-				})
-			}).catch(error => {
-				context.dispatch('setAlert', {
-					message: { __all__: ['Unable to change the state of this submission'] },
-					variant: 'danger'
-				})
-				console.log(error)
-			})
-		},
-
-		removeSubmission(context, submissionUrl) {
-			deleteSubmission(submissionUrl).then(() => {
-				context.dispatch('getCurrentSubmissions')
-				context.dispatch('setAlert', {
-					message: { __all__: ['Submission deleted'] },
-					variant: 'success'
-				})
-			}).catch(() => {
-				context.dispatch('getCurrentSubmissions')
-				context.dispatch('setAlert', {
-					message: { __all__: ['Failed to delete submission'] },
-					variant: 'danger'
-				})
-			})
-		},
-
-		getInitialData(context, { submission, formName }) {
-			context.commit('setForm', formName)
-			return new Promise((resolve) => {
-				context.dispatch('getSubmissionData', submission).then(() => {
-					context.dispatch('getCountries')
-					context.dispatch('getSubstances')
-					context.dispatch('getCustomBlends')
-					context.dispatch('getNonParties')
-					resolve()
-				})
-			})
-		},
-
-		getSubmissionData(context, data) {
-			return new Promise((resolve) => {
-				getSubmission(data).then((response) => {
-					context.commit('updateSubmissionData', response.data)
-					context.commit('updateAvailableTransitions', response.data.available_transitions)
-					context.dispatch('getCurrentSubmissionHistory', data)
-					resolve()
-				})
-			})
-		},
-
-		getCurrentSubmissionHistory(context, data) {
-			getSubmissionHistory(data).then((response) => {
-				context.commit('setSubmissionHistory', response.data)
-			}).catch((error) => {
-				context.dispatch('setAlert', {
-					message: { ...error.response.data },
-					variant: 'danger'
-				})
-			})
-		},
-
-		getPartyRatifications(context) {
-			getPartyRatifications().then(response => {
-				context.commit('updatePartyRatifications', response.data)
-			})
-		},
-
-		getCountries(context) {
-			const countryDisplay = {}
-			getParties().then(response => {
-				const countryOptions = response.data.filter((p) => {
-					countryDisplay[p.id] = p.name
-					return p.id !== context.state.current_submission.party
-				}).map((country) => ({ value: country.id, text: country.name }))
-				context.commit('updateCountries', countryOptions)
-				context.commit('updateCountriesDisplay', countryDisplay)
-			})
-		},
-
-		getSubstances(context) {
-			const tempSubstances = []
-			const substancesDisplay = {}
-			getSubstances().then((response) => {
-				response.data.forEach(group => {
-					group.substances.sort((a, b) => a.sort_order - b.sort_order)
-					group.substances.forEach(substance => {
-						tempSubstances.push({ value: substance.id, text: substance.name, group, is_qps: substance.is_qps })
-						substancesDisplay[substance.id] = substance.name
-					})
-				})
-
-				context.commit('updateGroupSubstances', response.data)
-				context.commit('updateSubstances', tempSubstances)
-				context.commit('updateSubstancesDisplay', substancesDisplay)
-			})
-		},
-
-		getCustomBlends(context) {
-			const blendsDisplay = {}
-			getCustomBlends().then((response) => {
-				response.data.forEach(blend => {
-					blend.components.sort((component1, component2) => component2.percentage - component1.percentage)
-					blendsDisplay[blend.id] = { name: blend.blend_id, components: blend.components, is_qps: blend.is_qps }
-				})
-				context.commit('updateBlends', response.data)
-				context.commit('updateBlendsDisplay', blendsDisplay)
-			})
-		},
-
-		getNonParties(context) {
-			getNonParties().then((response) => {
-				context.commit('updateNonParties', response.data)
-			})
-		},
-
-		createSubstance(context, data) {
-			const substancesHere = data.substanceList && data.substanceList.some((el) => el !== null)
-			const blendsHere = data.blendList && data.blendList.some((el) => el !== null)
-			if (substancesHere) {
-				data.substanceList.forEach(substance => {
-					let ordering_id = 0
-					if (!data.prefill) {
-						context.commit('incrementOrderingId', { tabName: data.currentSectionName });
-						({ ordering_id } = context.state.form.tabs[data.currentSectionName])
-					}
-
-					// section, substance, group, country, blend, prefillData, ordering_id
-					const inner_fields = context.state.tableRowConstructor.getInnerFields({
-						section: data.currentSectionName,
-						substance,
-						group: data.groupName,
-						country: data.country,
-						blend: null,
-						prefillData: data.prefillData,
-						ordering_id
-					})
-					context.commit('addRow', { sectionName: data.currentSectionName, row: inner_fields })
-				})
-			} else if (blendsHere) {
-				data.blendList.forEach(blend => {
-					let ordering_id = 0
-					if (!data.prefill) {
-						context.commit('incrementOrderingId', { tabName: data.currentSectionName });
-						({ ordering_id } = context.state.form.tabs[data.currentSectionName].ordering_id)
-					}
-					const inner_fields = context.state.tableRowConstructor.getInnerFields({
-						section: data.currentSectionName,
-						substance: null,
-						group: data.groupName,
-						country: data.country,
-						blend,
-						prefillData: data.prefillData,
-						ordering_id
-					})
-					context.commit('addRow', { sectionName: data.currentSectionName, row: inner_fields })
-				})
-			}
-		},
-
-		createRow(context, { currentSectionName, prefillData }) {
-			let ordering_id = 0
-			if (!prefillData) {
-				context.commit('incrementOrderingId', { tabName: currentSectionName });
-				({ ordering_id } = context.state.form.tabs[currentSectionName])
-			}
-
-			const row = context.state.tableRowConstructor.getSimpleTabFields({
-				currentSectionName,
-				prefillData,
-				ordering_id
-			})
-			context.commit('addRow', { sectionName: currentSectionName, row })
-		},
-
-		removeDataFromTab(context, data) {
-			return new Promise((resolve) => {
-				context.commit('resetTab', data)
-				resolve()
-			})
-		},
-		uploadFormAttachments(context, uploadedFiles) {
-			// upload to the server
-			// mocking server response
-			const mockResponseAttachments = uploadedFiles.map(file => ({
-				id: Math.floor(Math.random() * 100000),
-				name: file.name,
-				url: 'https://www.google.com',
-				size: `${file.size} bytes`,
-				dateUploaded: new Date(),
-				description: `DESCRIPTION ${file.name}`
-			}))
-			return mockResponseAttachments
-=======
 			countries: null
->>>>>>> 049dc235
 		}
 	},
 	alertData: []
 }
 
-<<<<<<< HEAD
-	mutations: {
-		updateBreadcrumbs(state, data) {
-			state.route = data.join(' / ')
-		},
-
-		updateFormField(state, data) {
-			console.log(data.value)
-			data.fieldInfo.index === data.fieldInfo.field
-				? state.form.tabs[data.fieldInfo.tabName].form_fields[data.fieldInfo.index].selected = data.value
-				: state.form.tabs[data.fieldInfo.tabName].form_fields[data.fieldInfo.index][data.fieldInfo.field].selected = data.value
-		},
-
-		setSubmissionHistory(state, data) {
-			state.currentSubmissionHistory = data
-		},
-
-		setForm(state, data) {
-			let currentFormStructure = null
-			let tableRowConstructor = null
-			console.log('setForm', data)
-			switch (data) {
-			case 'art7':
-				currentFormStructure = art7Form
-				tableRowConstructor = art7TableRowConstructor
-				break
-			case 'hat':
-				currentFormStructure = hatForm
-				tableRowConstructor = hatTableRowConstructor
-				break
-			case 'letter':
-				currentFormStructure = letterForm
-				tableRowConstructor = letterTableRowConstructor
-				break
-			default:
-				break
-			}
-			state.form = JSON.parse(JSON.stringify(currentFormStructure))
-			state.tableRowConstructor = tableRowConstructor
-		},
-
-		incrementOrderingId(state, data) {
-			state.form.tabs[data.tabName].ordering_id += 1
-		},
-
-		setTabOrderingId(state, data) {
-			state.form.tabs[data.tabName].ordering_id = data.ordering_id
-		},
-
-		// dashboard
-
-		setDashboardParties(state, data) {
-			state.dashboard.parties = data
-		},
-		setDashboardObligations(state, data) {
-			state.dashboard.obligations = data
-		},
-		setDashboardPeriods(state, data) {
-			state.dashboard.periods = data
-		},
-		setDashboardSubmissions(state, data) {
-			state.dashboard.submissions = data.results
-			state.dashboard.table.totalRows = data.count
-		},
-		setDashboardMySubmissions(state, data) {
-			state.dashboard.mySubmissions = data.results
-		},
-
-		// alerts
-
-		setCurrentAlertMessage(state, message) {
-			state.currentAlert.message = message
-		},
-
-		setCurrentAlertVisibility(state, showState) {
-			state.currentAlert.show = showState
-		},
-
-		setCurrentAlertVariant(state, variant) {
-			state.currentAlert.variant = variant
-		},
-
-		// initial data
-
-		updateAvailableTransitions(state, data) {
-			state.available_transitions = data
-		},
-
-		updateSubmissionData(state, data) {
-			state.current_submission = data
-		},
-
-		updatePartyRatifications(state, data) {
-			const htmlFormatter = (ratification) => (ratification ? `${ratification.ratification_date} <br/> ${ratification.ratification_type}` : 'Pending')
-
-			data = data.map(party => {
-				party.vienna_convention = htmlFormatter(party.ratifications.find(ratification => ratification.treaty && ratification.treaty.treaty_id === 'VC'))
-				party.montreal_protocol = htmlFormatter(party.ratifications.find(ratification => ratification.treaty && ratification.treaty.treaty_id === 'MP'))
-				party.london_amendment = htmlFormatter(party.ratifications.find(ratification => ratification.treaty && ratification.treaty.treaty_id === 'LA'))
-				party.copenhagen_amendment = htmlFormatter(party.ratifications.find(ratification => ratification.treaty && ratification.treaty.treaty_id === 'CA'))
-				party.montreal_amendment = htmlFormatter(party.ratifications.find(ratification => ratification.treaty && ratification.treaty.treaty_id === 'MA'))
-				party.beijing_amendment = htmlFormatter(party.ratifications.find(ratification => ratification.treaty && ratification.treaty.treaty_id === 'BA'))
-				party.kigali_amendment = htmlFormatter(party.ratifications.find(ratification => ratification.treaty && ratification.treaty.treaty_id === 'KA'))
-				party.is_eu_member = party.flags.is_eu_member
-				party.is_article5 = party.flags.is_article5
-				party.is_high_ambient_temperature = party.flags.is_high_ambient_temperature
-				return party
-			})
-			state.initialData.partyRatifications = data
-		},
-
-		updateCountries(state, data) {
-			state.initialData.countryOptions = data
-		},
-
-		updateCountriesDisplay(state, data) {
-			state.initialData.display.countries = data
-		},
-
-		updateGroupSubstances(state, data) {
-			state.initialData.groupSubstances = data
-		},
-
-		updateSubstances(state, data) {
-			state.initialData.substances = data
-		},
-
-		updateNonParties(state, data) {
-			state.initialData.nonParties = data
-		},
-
-		updateSubstancesDisplay(state, data) {
-			state.initialData.display.substances = data
-		},
-
-		updateBlends(state, data) {
-			state.initialData.blends = data
-		},
-
-		updateBlendsDisplay(state, data) {
-			state.initialData.display.blends = data
-		},
-
-		setBlendComponentRowVariant(state, data) {
-			data.component._rowVariant = data.value
-		},
-
-		addAlertData(state, data) {
-			const toastedOptions = {
-				danger: 'error',
-				success: 'success'
-			}
-			const now = new Date()
-			state.alertData = state.alertData.filter(x => x.expires > now)
-			const existingDisplayMessage = state.alertData.find(x => x.displayMessage === data.displayMessage)
-			if (!existingDisplayMessage) {
-				state.alertData.push({
-					...data,
-					expires: new Date((new Date()).getTime() + 5000)
-				})
-				toasted.show(data.displayMessage, { type: toastedOptions[data.variant] })
-			}
-		},
-
-		// questionaire
-		updateQuestionaireField(state, data) {
-			const currentField = state.form.tabs.questionaire_questions.form_fields[data.field]
-			currentField && (currentField.selected = data.value)
-		},
-
-		prefillTab(state, { tabName, data }) {
-			console.log('prefilling tab', tabName, data)
-			Object.keys(state.form.tabs[tabName].form_fields).forEach(field => {
-				if (data[field] !== undefined) {
-					state.form.tabs[tabName].form_fields[field].selected = data[field]
-				}
-			})
-		},
-		// addRow
-		addRow(state, { sectionName, row }) {
-			state.form.tabs[sectionName].form_fields.push(row)
-		},
-
-		addCreateBlendToBlendList(state, data) {
-			state.initialData.blends.push(data)
-		},
-
-		setTabStatus(state, data) {
-			state.form.tabs[data.tab].status = data.value
-		},
-
-		// permissions
-		updateDashboardPermissions(state, permission) {
-			state.permissions.dashboard = permission
-		},
-
-		updateActionsPermissions(state, permission) {
-			state.permissions.actions = permission
-		},
-
-		// form state
-		updateNewTabs(state, tab) {
-			if (tab !== 'sub_info') state.newTabs = Array.from(new Set([...state.newTabs, ...[tab]]))
-		},
-
-		tabHasBeenSaved(state, tab) {
-			state.newTabs = state.newTabs.filter(currentTab => currentTab !== tab)
-		},
-
-		// removal
-		resetTab(state, tab) {
-			state.form.tabs[tab].form_fields = []
-		},
-		removeField(state, data) {
-			state.form.tabs[data.tab].form_fields.splice(data.index, 1)
-		},
-
-		setTabAttachments(state, { tabName, attachments }) {
-			state.form.tabs[tabName].form_fields.attachments = attachments
-		},
-		addTabAttachment(state, { tabName, attachment }) {
-			state.form.tabs[tabName].form_fields.attachments.push(attachment)
-		},
-		updateTabAttachment(state, { tabName, attachment }) {
-			const updatedAttachments = []
-			state.form.tabs[tabName].form_fields.attachments.forEach(attach => {
-				attach.id === attachment.id ? updatedAttachments.push(attachment) : updatedAttachments.push(attach)
-			})
-			state.form.tabs[tabName].form_fields.attachments = updatedAttachments
-		},
-		deleteTabAttachment(state, { tabName, attachment }) {
-			state.form.tabs[tabName].form_fields.attachments = state.form.tabs[tabName].form_fields.attachments.filter(attach => attach.id !== attachment.id)
-		}
-	}
-=======
 const store = new Vuex.Store({
 	state,
 	getters,
 	mutations,
 	actions
->>>>>>> 049dc235
 })
 
 export default store