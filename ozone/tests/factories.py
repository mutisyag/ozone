--- conflicted
+++ resolved
@@ -16,9 +16,7 @@
     Submission,
     SubmissionInfo,
     Subregion,
-<<<<<<< HEAD
     Treaty,
-=======
     Substance,
     Article7Questionnaire,
     Article7Destruction,
@@ -29,7 +27,6 @@
     Article7NonPartyTrade,
     HighAmbientTemperatureProduction,
     HighAmbientTemperatureImport,
->>>>>>> 48f3ed45
 )
 
 
@@ -177,7 +174,6 @@
         model = Submission
 
 
-<<<<<<< HEAD
 class MeetingFactory(DjangoModelFactory):
     meeting_id = 'TM'
     location = "Test"
@@ -222,7 +218,8 @@
 
     class Meta:
         model = Blend
-=======
+
+
 class SubmissionInfoFactory(DjangoModelFactory):
     class Meta:
         model = SubmissionInfo
@@ -300,5 +297,4 @@
 
 class HighAmbientTemperatureImportFactory(DjangoModelFactory):
     class Meta:
-        model = HighAmbientTemperatureImport
->>>>>>> 48f3ed45
+        model = HighAmbientTemperatureImport