--- conflicted
+++ resolved
@@ -238,7 +238,6 @@
     # HAT Remarks
     hat_production_remarks_party = models.CharField(max_length=9999, blank=True)
     hat_production_remarks_secretariat = models.CharField(max_length=9999, blank=True)
-
     hat_imports_remarks_party = models.CharField(max_length=9999, blank=True)
     hat_imports_remarks_secretariat = models.CharField(max_length=9999, blank=True)
 
@@ -496,13 +495,10 @@
             "nonparty_remarks_secretariat",
             # "emissions_remarks_party",
             "emissions_remarks_secretariat",
-<<<<<<< HEAD
+            # "hat_production_remarks_party",
+            "hat_production_remarks_secretariat",
             # "hat_imports_remarks_party",
             "hat_imports_remarks_secretariat",
-=======
-            # "hat_production_remarks_party",
-            "hat_production_remarks_secretariat",
->>>>>>> a72529d5
         ]
 
     def non_exempted_fields_modified(self):
