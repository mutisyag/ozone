--- conflicted
+++ resolved
@@ -827,7 +827,10 @@
         return False
 
     def has_edit_rights(self, user):
-<<<<<<< HEAD
+        """
+        Returns whether user has edit rights on this submission based on
+        user type & who it was created by (state not taken into account).
+        """
         if self.obligation.form_type == 'exemption':
             if (
                 user.is_secretariat
@@ -840,17 +843,6 @@
                 or user.party == self.party and not self.filled_by_secretariat
             ):
                 return not user.is_read_only
-=======
-        """
-        Returns whether user has edit rights on this submission based on
-        user type & who it was created by (state not taken into account).
-        """
-        if (
-            user.is_secretariat and self.filled_by_secretariat
-            or user.party == self.party and not self.filled_by_secretariat
-        ):
-            return not user.is_read_only
->>>>>>> d01c991d
         return False
 
     def can_edit_data(self, user):
