--- conflicted
+++ resolved
@@ -129,18 +129,7 @@
         """
         Called right before the transition is actually performed.
         """
-<<<<<<< HEAD
-        if not self.model_instance.article7questionnaire.is_filled:
-            raise TransitionFailed(
-                _('Questionnaire form must be completed before submitting.')
-            )
-=======
-        # Also validate imports and exports data (will raise a validation error
-        # if data is not consistent).
-        return True
->>>>>>> f2d2a27a
-
-        # Also validate imports and exports data (will raise a validation error
+        # Validate imports and exports data (will raise a validation error
         # if data is not consistent).
         self.model_instance.check_imports_exports()
 
