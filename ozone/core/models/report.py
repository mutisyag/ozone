import enum

from django.utils.translation import gettext_lazy as _


__all__ = ['Reports']


@enum.unique
class Reports(enum.Enum):
    """
    Enum for describing different types of reports.
    """

    ART7_RAW = 'art7_raw'
    BASELINE_HFC_RAW = 'baseline_hfc_raw'
    LABUSE = 'labuse'
    PRODCONS = 'prodcons'
    PRODCONS_BY_REGION = 'prodcons_by_region'
    PRODCONS_A5_SUMMARY = 'prodcons_a5_summary'
    PRODCONS_A5_PARTIES = 'prodcons_a5_parties'
    PRODCONS_NA5_PARTIES = 'prodcons_na5_parties'
    RAF = 'raf'
    IMPEXP_NEW_REC = 'impexp_new_rec'
<<<<<<< HEAD
    PROD_IMP_EXP = 'prod_imp_exp'
=======
    IMPEXP_REC_SUBST = 'impexp_rec_subst'
    IMPEXP_NEW_REC_AGG = 'impexp_new_rec_agg'
>>>>>>> c67839a1
    HFC_BASELINE = 'hfc_baseline'

    @staticmethod
    def args(has_party_param=False, has_period_param=False):
        return {
            'has_party_param': has_party_param,
            'has_period_param': has_period_param
        }

    @staticmethod
    def prodcons_info():
        return {
            **Reports.args(has_party_param=True, has_period_param=True),
            **{
                "display_name": "Production and consumption - comparison with base year",
                "description": _(
                    "Select one or more parties and one or more reporting periods"
                )
            },
        }

    @staticmethod
    def prodcons_by_region_info():
        return {
            **Reports.args(has_period_param=True),
            **{
                "display_name": "Production and consumption - by region",
                "description": _(
                    "Select one or more reporting periods"
                )
            },
        }

    @staticmethod
    def prodcons_a5_summary_info():
        return {
            **Reports.args(has_period_param=True),
            **{
                "display_name": "Production and consumption - Art5 summary",
                "description": _(
                    "Select one or more reporting periods"
                )
            },
        }

    @staticmethod
    def prodcons_a5_parties_info():
        return {
            **Reports.args(has_period_param=True),
            **{
                "display_name": "Production and consumption - Art5 parties",
                "description": _(
                    "Select one or more reporting periods"
                )
            },
        }

    @staticmethod
    def prodcons_na5_parties_info():
        return {
            **Reports.args(has_period_param=True),
            **{
                "display_name": "Production and consumption - Non-Art5 parties",
                "description": _(
                    "Select one or more reporting periods"
                )
            },
        }

    @staticmethod
    def art7_raw_info():
        return {
            **Reports.args(has_party_param=True, has_period_param=True),
            **{
                "display_name": "Raw data reported - Article 7",
                "description": _(
                    "Select one or more parties and one or more reporting periods"
                )
            },
        }

    @staticmethod
    def baseline_hfc_raw_info():
        return {
            **Reports.args(has_party_param=True),
            **{
                "display_name": "Baseline HFC raw data",
                "description": _(
                    "Select one or more parties"
                )
            },
        }

    @staticmethod
    def labuse_info():
        return {
            **Reports.args(has_period_param=True),
            **{
                "display_name": "Laboratory and analytical uses",
                "description": _(
                    "Select one or more reporting periods"
                )
            },
        }

    @staticmethod
    def raf_info():
        return {
            **Reports.args(has_party_param=True, has_period_param=True),
            **{
                "display_name": "Reporting accounting framework essential and critical uses",
                "description": _(
                    "Select one or more parties and one or more reporting periods"
                )
            },
        }

    @staticmethod
    def impexp_new_rec_info():
        return {
            **Reports.args(has_party_param=True, has_period_param=True),
            **{
                "display_name": "Import and export of new and recovered substances",
                "description": _(
                    "Select one or more parties and one reporting period"
                )
            },
        }

    @staticmethod
<<<<<<< HEAD
    def prod_imp_exp_info():
        return {
            **Reports.args(has_party_param=True, has_period_param=True),
            **{
                "display_name": "Production, import and export",
=======
    def impexp_rec_subst_info():
        return {
            **Reports.args(has_period_param=True),
            **{
                "display_name": "Import and export of recovered substances",
                "description": _(
                    "Select one or more reporting periods"
                )
            },
        }

    @staticmethod
    def impexp_new_rec_agg_info():
        return {
            **Reports.args(has_period_param=True),
            **{
                "display_name": "Aggregate import and export of new and recovered substances",
>>>>>>> c67839a1
                "description": _(
                    "Select one or more reporting periods"
                )
            },
        }

    @staticmethod
    def hfc_baseline_info():
        return {
            **Reports.args(has_party_param=True),
            **{
                "display_name": "HFC baseline",
                "description": _(
                    "Select one or more parties and one reporting period"
                )
            },
        }

    @staticmethod
    def items():
        return [
            {**{'name': e.value}, **getattr(Reports, e.value + "_info")()}
            for e in Reports
        ]<|MERGE_RESOLUTION|>--- conflicted
+++ resolved
@@ -22,12 +22,9 @@
     PRODCONS_NA5_PARTIES = 'prodcons_na5_parties'
     RAF = 'raf'
     IMPEXP_NEW_REC = 'impexp_new_rec'
-<<<<<<< HEAD
     PROD_IMP_EXP = 'prod_imp_exp'
-=======
     IMPEXP_REC_SUBST = 'impexp_rec_subst'
     IMPEXP_NEW_REC_AGG = 'impexp_new_rec_agg'
->>>>>>> c67839a1
     HFC_BASELINE = 'hfc_baseline'
 
     @staticmethod
@@ -158,13 +155,18 @@
         }
 
     @staticmethod
-<<<<<<< HEAD
     def prod_imp_exp_info():
         return {
             **Reports.args(has_party_param=True, has_period_param=True),
             **{
                 "display_name": "Production, import and export",
-=======
+                "description": _(
+                    "Select one or more reporting periods"
+                )
+            },
+        }
+
+    @staticmethod
     def impexp_rec_subst_info():
         return {
             **Reports.args(has_period_param=True),
@@ -182,7 +184,6 @@
             **Reports.args(has_period_param=True),
             **{
                 "display_name": "Aggregate import and export of new and recovered substances",
->>>>>>> c67839a1
                 "description": _(
                     "Select one or more reporting periods"
                 )
