--- conflicted
+++ resolved
@@ -1,5 +1,4 @@
 from copy import deepcopy
-
 from django.conf import settings
 from django.contrib.auth import get_user_model
 from django.core.exceptions import ValidationError
@@ -500,8 +499,6 @@
         exclude = ('submission',)
 
 
-<<<<<<< HEAD
-=======
 def get_field_value(initial_data_entry, field_name):
     """
     Returns the value of a numerical field from entries (dictionaries
@@ -513,7 +510,6 @@
     return ret if ret is not None else 0
 
 
->>>>>>> 9ebeeb46
 def validate_import_export_data(
     initial_data, totals_fields, quantity_fields, party_field
 ):
@@ -529,11 +525,7 @@
     # Then find all substances relating to those entries (could be blends)
     related_substances = []
     for entry in initial_data:
-<<<<<<< HEAD
-        if entry.get('party_field', None) is None:
-=======
         if entry.get(party_field, None) is None:
->>>>>>> 9ebeeb46
             if entry.get('substance', None):
                 related_substances.append(entry.get('substance'))
             elif entry.get('blend', None):
@@ -541,11 +533,7 @@
                     Blend.objects.get(
                         id=entry.get('blend')
                     )
-<<<<<<< HEAD
-                        .get_substance_ids()
-=======
                     .get_substance_ids()
->>>>>>> 9ebeeb46
                 )
 
     # Calculate the sums of quantities and totals for each substance
@@ -565,21 +553,13 @@
                     if substance in related_substances:
                         sums_dictionary[substance]['totals_sum'] += sum(
                             [
-<<<<<<< HEAD
-                                entry.get(field, 0) * percentage
-=======
                                 get_field_value(entry, field) * percentage
->>>>>>> 9ebeeb46
                                 for field in totals_fields
                             ]
                         )
                         sums_dictionary[substance]['quantities_sum'] += sum(
                             [
-<<<<<<< HEAD
-                                entry.get(field, 0) * percentage
-=======
                                 get_field_value(entry, field) * percentage
->>>>>>> 9ebeeb46
                                 for field in quantity_fields
                             ]
                         )
@@ -588,21 +568,13 @@
                 substance = entry.get('substance')
                 sums_dictionary[substance]['totals_sum'] += sum(
                     [
-<<<<<<< HEAD
-                        entry.get(field, 0) for field in totals_fields
-=======
                         get_field_value(entry, field) for field in totals_fields
->>>>>>> 9ebeeb46
                     ]
                 )
                 sums_dictionary[substance]['quantities_sum'] += sum(
                     [
-<<<<<<< HEAD
-                        entry.get(field, 0) for field in quantity_fields
-=======
                         get_field_value(entry, field)
                         for field in quantity_fields
->>>>>>> 9ebeeb46
                     ]
                 )
 
@@ -622,13 +594,9 @@
             )
 
 
-<<<<<<< HEAD
-class Article7ExportListSerializer(DataCheckRemarksBulkUpdateMixIn, BaseBulkUpdateSerializer):
-=======
 class Article7ExportListSerializer(
     DataCheckRemarksBulkUpdateMixIn, BaseBulkUpdateSerializer
 ):
->>>>>>> 9ebeeb46
     substance_blend_fields = ['substance', 'blend']
     unique_with = 'destination_party'
 
@@ -661,10 +629,6 @@
         )
 
         return ret
-<<<<<<< HEAD
-
-=======
->>>>>>> 9ebeeb46
 
 
 class Article7ExportSerializer(
@@ -696,7 +660,6 @@
         - we need to perform the validation on a list of entries (i.e. model
         instances), aggregating data from several of them. That happens because
         we have bulk serializers.
-<<<<<<< HEAD
 
         """
         # Call is_valid first to avoid expensive computation on invalid data
@@ -716,27 +679,6 @@
 
         return ret
 
-=======
->>>>>>> 9ebeeb46
-
-        """
-        # Call is_valid first to avoid expensive computation on invalid data
-        ret = super().is_valid(raise_exception)
-
-        totals_fields = ['quantity_total_new', 'quantity_total_recovered']
-        quantity_fields = [
-            f for f in Article7Import.QUANTITY_FIELDS
-            if f not in totals_fields and f != 'quantity_polyols'
-        ]
-
-        # This will simply raise a ValidationError if self.initial_data does
-        # not satisfy the totals >= quantities criteria.
-        validate_import_export_data(
-            self.initial_data, totals_fields, quantity_fields, self.unique_with
-        )
-
-        return ret
-
 
 class Article7ImportSerializer(
     DataCheckRemarksMixIn, BaseBlendCompositionSerializer
@@ -830,8 +772,6 @@
         list_serializer_class = HighAmbientTemperatureImportListSerializer
         model = HighAmbientTemperatureImport
         exclude = ('submission', 'blend_item',)
-
-
 class DataOtherSerializer(DataCheckRemarksMixIn, serializers.ModelSerializer):
     class Meta:
         model = DataOther
@@ -844,8 +784,6 @@
     class Meta:
         model = SubmissionInfo
         exclude = ('submission',)
-<<<<<<< HEAD
-=======
 
     def get_reporting_channel(self, obj):
         return getattr(obj.submission.reporting_channel, 'name', '')
@@ -869,7 +807,6 @@
         self.check_reporting_channel(instance, user)
         instance.submission.save()
         return super().update(instance, validated_data)
->>>>>>> 9ebeeb46
 
 
 class SubmissionInfoSerializer(serializers.ModelSerializer):
@@ -951,9 +888,7 @@
 
 
 class SubmissionFileSerializer(serializers.ModelSerializer):
-
     file_url = serializers.SerializerMethodField()
-
     class Meta:
         model = SubmissionFile
         exclude = ('file',)
@@ -1083,19 +1018,14 @@
     can_upload_files = serializers.SerializerMethodField()
 
     can_edit_data = serializers.SerializerMethodField()
-
     updated_at = serializers.DateTimeField(format='%Y-%m-%d')
     created_by = serializers.StringRelatedField(read_only=True)
     last_edited_by = serializers.StringRelatedField(read_only=True)
-
     can_change_remarks_party = serializers.SerializerMethodField()
     can_change_remarks_secretariat = serializers.SerializerMethodField()
 
-<<<<<<< HEAD
-=======
     can_change_reporting_channel = serializers.SerializerMethodField()
 
->>>>>>> 9ebeeb46
     class Meta:
         model = Submission
 
@@ -1115,10 +1045,6 @@
             'data_changes_allowed', 'is_current',
             'flag_provisional', 'flag_valid',
             'flag_superseded',
-<<<<<<< HEAD
-            'can_change_remarks_party', 'can_change_remarks_secretariat',
-=======
-
             # Permission-related fields; value is dependent on user
             'available_transitions',
             'is_cloneable',
@@ -1128,7 +1054,6 @@
             'can_change_reporting_channel',
             'can_upload_files',
             'can_edit_data',
->>>>>>> 9ebeeb46
         )
 
         read_only_fields = (
@@ -1158,8 +1083,6 @@
         user = self.context['request'].user
         return obj.can_change_remark(user, 'remarks_secretariat')
 
-<<<<<<< HEAD
-=======
     def get_can_change_reporting_channel(self, obj):
         user = self.context['request'].user
         return obj.can_change_reporting_channel(user)
@@ -1171,8 +1094,6 @@
     def get_can_edit_data(self, obj):
         user = self.context['request'].user
         return obj.can_edit_data(user)
-
->>>>>>> 9ebeeb46
 
 class CreateSubmissionSerializer(serializers.ModelSerializer):
     class Meta:
@@ -1225,7 +1146,6 @@
     def get_is_cloneable(self, obj):
         user = self.context['request'].user
         return obj.is_cloneable(user)
-
     def get_can_edit_data(self, obj):
         user = self.context['request'].user
         return obj.can_edit_data(user)
