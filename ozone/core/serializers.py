from datetime import datetime

from django.conf import settings
from django.contrib.auth import get_user_model
from django.core.exceptions import ValidationError, ObjectDoesNotExist
from django.urls import reverse
from django.utils.translation import gettext_lazy as _

from rest_framework import serializers
from rest_framework.authtoken.models import Token
from rest_framework_extensions.serializers import PartialUpdateSerializerMixin

from .models import (
    Region,
    Subregion,
    Party,
    PartyRatification,
    ReportingPeriod,
    Obligation,
    Substance,
    Group,
    BlendComponent,
    Blend,
    Submission,
    SubmissionInfo,
    Treaty,
    Article7Questionnaire,
    Article7Destruction,
    Article7Production,
    Article7Export,
    Article7Import,
    Article7NonPartyTrade,
    Article7Emission,
    HighAmbientTemperatureProduction,
    DataOther,
    SubmissionFile,
    UploadToken,
    HighAmbientTemperatureImport,
    ReportingChannel,
    Language,
    Nomination,
    ExemptionApproved,
    RAFReport,
    RAFImport,
    SubmissionFormat,
)

User = get_user_model()


class BaseBulkUpdateSerializer(serializers.ListSerializer):
    """
    This is a base class for serializers that allow bulk updates (PUT requests
    containing a list of objects to create under a specific resource)
    """
    class ConfigurationError(Exception):
        pass

    # These need to be set properly by each class that extends this
    # Fields in substance_blend_fields list are mutually exclusive (one DB entry
    # cannot have more that one of them not null (e.g. substance or blend))
    substance_blend_fields = None
    unique_with = None

    def __init__(self, *args, **kwargs):
        if not isinstance(self.substance_blend_fields, list):
            raise self.ConfigurationError(
                'Class attribute `substance_blend_fields` needs to be a list'
            )

        super().__init__(*args, **kwargs)

    def construct_data_dictionary(self, validated_data):
        """
        Constructs a dictionary with (substance, party) keys starting from
        validated_data (which is a list of data entries).
        This is later used to easily lookup existing entries and see if they
        need to be deleted or updated.
        This approach does not generate key collisions because
        `entry.get(field)` returns either a `Blend` or a `Substance` object,
        instead of integer id's.
        """
        data_dictionary = {}
        for entry in validated_data:
            for field in self.substance_blend_fields:
                if self.unique_with is None:
                    field_value = entry.get(field, None)
                else:
                    field_value = (entry.get(field), entry.get(self.unique_with))

                if entry.get(field, None) is None:
                    continue
                if field_value in data_dictionary:
                    raise ValidationError(_(f"Duplicate value for {field_value}"))
                data_dictionary[field_value] = entry

        return data_dictionary

    def construct_key(self, existing_entry):
        # These fields are mutually exclusive, so this works
        for field in self.substance_blend_fields:
            field_value = getattr(existing_entry, field)
            if field_value:
                # Construct key to find existing_entry in validated_data
                key = field_value
                if self.unique_with is not None:
                    key = (key, getattr(existing_entry, self.unique_with))
                return key
        # Should never get here
        return None

    def update_single(self, existing_entry, entry):
        """Updates a single entry"""
        changed = False
        for field, value in entry.items():
            if getattr(existing_entry, field, None) != value:
                setattr(existing_entry, field, value)
                changed = True
        return changed

    def create_single(self, data, instance, submission):
        """Creates a single entry"""
        obj = instance.create(
            submission=submission,
            **data
        )
        return obj

    def update(self, instance, validated_data):
        """
        Updating data reports in a submission will work as follows:
        - all substances in queryset that do not appear in `validated_data`
          will be deleted.
        - substances in queryset that do appear in `validated_data` will be
          updated.
        - substances in `validated_data` that do not appear in queryset will
          have entries created for them

        The update method will *only permit lists* to be passed as parameters.
        The `instance` parameter is, in this case, a queryset!
        """
        submission = instance.first().submission
        # List of updated/created items to be returned
        ret = []

        data_dictionary = self.construct_data_dictionary(validated_data)

        if not data_dictionary:
            # If the data dictionary is not populated (e.g. there are no fields
            # to do lookups on), we simply delete all existing data
            instance.delete()
            data_dictionary = dict(enumerate(validated_data))
        else:
            # Hitting the database (one query) to iterate over the list of
            # existing data is a small price to pay for potentially avoiding
            # a lot of unnecessary updates afterwards (e.g. when a single record
            # changes for an existing submission with a lot of records).
            for existing_entry in instance:
                # Construct the key to lookup the existing entry in data_dict
                key = self.construct_key(existing_entry)

                # If existing entry needs to be deleted, delete it
                if key not in data_dictionary:
                    existing_entry.delete()
                # If it needs to be updated, update it and remove the
                # corresponding entry from validated_data
                else:
                    # Check if it needs to be updated to avoid database hit
                    entry = data_dictionary.pop(key)
                    if self.update_single(existing_entry, entry):
                        ret.append(existing_entry)

        for existing_entry in ret:
            existing_entry.save()

        # After all that is done, just create the entries that still need to be
        # created (have not been popped out of data_dictionary)
        for key, data in data_dictionary.items():
            obj = self.create_single(data, instance, submission)
            ret.append(obj)

        return ret

    def create(self, validated_data):
        # Call this method to check for duplicates
        self.construct_data_dictionary(validated_data)
        return super().create(validated_data)


class CurrentUserSerializer(serializers.ModelSerializer):
    """
    Used to get basic info for current user
    """
    impersonated_by = serializers.SerializerMethodField()
    language = serializers.SlugRelatedField(
        read_only=False,
        queryset=Language.objects.all(),
        many=False,
        slug_field='iso'
    )

    class Meta:
        model = User
        fields = (
            'id', 'username', 'is_secretariat', 'is_read_only', 'party',
            'first_name', 'last_name', 'email', 'language', 'role',
            'impersonated_by',
        )
        read_only_fields = (
            'id', 'username', 'is_secretariat', 'is_read_only', 'party', 'role'
        )

    def get_impersonated_by(self, obj):
        session = self.context['request'].session
        if '_impersonate' not in session:
            return None
        return User.objects.get(pk=session['_auth_user_id']).username

    def get_impersonated_by(self, obj):
        session = self.context['request'].session
        if '_impersonate' not in session:
            return None
        return User.objects.get(pk=session['_auth_user_id']).username


class BaseBlendCompositionSerializer(serializers.ModelSerializer):
    """
    This will be used as a base for all reporting serializers that accept
    both substances and blends.
    """

    derived_substance_data = serializers.SerializerMethodField()

    def get_derived_substance_data(self, obj):
        derived_substances = []
        if obj.blend:
            for component in obj.components.all():
                component_details = dict()
                component_details['substance'] = component.substance.name
                for quantity in obj.QUANTITY_FIELDS:
                    component_details[quantity] = getattr(component, quantity)
                derived_substances.append(component_details)
        return derived_substances


class RegionSerializer(serializers.ModelSerializer):
    class Meta:
        model = Region
        fields = ('name', 'abbr')


class SubregionSerializer(serializers.ModelSerializer):
    class Meta:
        model = Subregion
        fields = ('name', 'abbr', 'region')


class TreatySerializer(serializers.ModelSerializer):
    class Meta:
        model = Treaty
        fields = ('treaty_id', 'name')


class RatificationSerializer(serializers.ModelSerializer):
    treaty = TreatySerializer(
        many=False, read_only=True
    )

    class Meta:
        model = PartyRatification
        fields = (
            'treaty', 'ratification_type', 'ratification_date',
            'entry_into_force_date'
        )


class PartySerializer(serializers.ModelSerializer):
    subregion = serializers.StringRelatedField(many=False)

    class Meta:
        model = Party
        fields = ('id', 'name', 'abbr', 'subregion', 'parent_party')


class PartyRatificationSerializer(serializers.ModelSerializer):
    subregion = serializers.StringRelatedField(many=False)
    ratifications = RatificationSerializer(
        many=True, read_only=True
    )
    flags = serializers.SerializerMethodField()

    def get_flags(self, obj):
        current_history_entry = obj.history.get(
            reporting_period=ReportingPeriod.get_current_period()
        )
        return {
            field: getattr(current_history_entry, field)
            for field in (
                'is_eu_member', 'is_high_ambient_temperature', 'is_article5'
            )
        }

    class Meta:
        model = Party
        fields = (
            'id', 'name', 'abbr', 'subregion', 'ratifications', 'flags',
        )


class SubstanceSerializer(serializers.ModelSerializer):
    class Meta:
        model = Substance
        fields = (
            'id', 'name', 'description', 'sort_order',
            'odp', 'formula', 'number_of_isomers', 'min_odp', 'max_odp',
            'is_qps', 'is_contained_in_polyols',
        )


class GroupSerializer(serializers.ModelSerializer):
    substances = SubstanceSerializer(
        many=True, read_only=True
    )

    class Meta:
        model = Group
        fields = ('group_id', 'substances')


class BlendComponentSerializer(serializers.ModelSerializer):
    class Meta:
        model = BlendComponent
        fields = ('substance', 'component_name', 'percentage')


class BlendSerializer(serializers.ModelSerializer):
    components = BlendComponentSerializer(many=True)

    class Meta:
        model = Blend
        fields = (
            'id', 'blend_id', 'custom', 'is_qps', 'party', 'type',
            'other_names', 'composition', 'components', 'sort_order',
        )
        read_only_fields = ('custom', 'is_qps',)


class CreateBlendSerializer(BlendSerializer):
    components = BlendComponentSerializer(many=True)

    class Meta(BlendSerializer.Meta):
        pass

    def create(self, validated_data):
        components_data = validated_data.pop('components')
        # Enforce Custom type for new blends.
        validated_data['type'] = 'Custom'
        blend = Blend.objects.create(**validated_data)
        for component_data in components_data:
            BlendComponent.objects.create(blend=blend, **component_data)
        return blend

    def update(self, instance, validated_data):
        components_data = validated_data.pop('components')
        blend = super().update(instance, validated_data)

        validated_mapping = {}
        for c in components_data:
            # Substance, if present always takes precedence over component_name,
            # as we may want to change the component_name for a specific subst
            if c.get('substance', None) is not None:
                validated_mapping[c.get('substance')] = c
            elif c.get('component_name', "") != "":
                validated_mapping[c.get('component_name')] = c

        # Delete all components that do not correspond to the new data
        # and update the modified ones
        for c in BlendComponent.objects.filter(blend=instance):
            if c.substance not in validated_mapping.keys():
                if c.component_name not in validated_mapping.keys():
                    c.delete()
                else:
                    # No substance, but component name in validated_data
                    component_data = validated_mapping.pop(c.component_name)
                    c.percentage=component_data.get('percentage')
                    c.save()
            else:
                # Substance in validated_data
                component_data = validated_mapping.pop(c.substance)
                c.component_name=component_data.get('component_name', "")
                c.percentage=component_data.get('percentage')
                c.save()

        # And now create the new ones
        for key, component in validated_mapping.items():
            BlendComponent.objects.create(blend=instance, **component)

        return blend


class ReportingPeriodSerializer(serializers.ModelSerializer):
    class Meta:
        model = ReportingPeriod
        fields = (
            'id', 'name', 'start_date', 'end_date',
            'is_reporting_allowed', 'is_reporting_open'
        )


class ObligationSerializer(serializers.ModelSerializer):
    class Meta:
        model = Obligation
        fields = ('id', 'name', 'form_type')


class UserSerializer(serializers.ModelSerializer):
    class Meta:
        model = User
        fields = ('id', 'username', 'email')


class Article7QuestionnaireSerializer(serializers.ModelSerializer):
    class Meta:
        model = Article7Questionnaire
        exclude = ('submission',)


class DataCheckRemarksMixInBase(object):
    """Base class for checking remarks permissions for data entry."""

    def check_remarks(self, remark_party_changed, remark_os_changed):
        """Check if the party/secretariat remark are being incorrectly changed.

        Raises a ValidationError.
        """
        user = self.context['request'].user
        submission = self.context['submission']

        # XXX Logic duplicated in Submission.check_remarks
        if not submission.filled_by_secretariat and user.is_secretariat and remark_party_changed:
            # Secretariat users cannot modify any of the party fields, if the
            # submission was filled by a party.
            raise ValidationError({
                "remarks_party": [_('User is not allowed to change this remark')]
            })
        elif not user.is_secretariat and remark_os_changed:
            # Party users cannot modify any of the secretariat remark fields
            raise ValidationError({
                "remarks_os": [_('User is not allowed to change this remark')]
            })


class DataCheckRemarksMixIn(DataCheckRemarksMixInBase):
    """
    Check create and update permissions on remarks for adding/updating a single
    data entry.
    """

    def create(self, validated_data):
        if not isinstance(validated_data, list):
            self.check_remarks(
                bool(validated_data.get("remarks_party")),
                bool(validated_data.get("remarks_os"))
            )
        return super().create(validated_data)

    def update(self, instance, validated_data):
        if not isinstance(validated_data, list):
            self.check_remarks(
                "remarks_party" in validated_data and validated_data["remarks_party"] != instance.remarks_party,
                "remarks_os" in validated_data and validated_data["remarks_os"] != instance.remarks_os
            )
        return super().update(instance, validated_data)


class DataCheckRemarksBulkUpdateMixIn(DataCheckRemarksMixIn):
    """
    Check create and update permissions on remarks for adding/updating bulk
    data entries.
    """

    def update_single(self, existing_entry, entry):
        self.check_remarks(
            "remarks_party" in entry and entry["remarks_party"] != existing_entry.remarks_party,
            "remarks_os" in entry and entry["remarks_os"] != existing_entry.remarks_os
        )
        return super().update_single(existing_entry, entry)

    def create_single(self, data, instance, submission):
        self.check_remarks(
            bool(data.get("remarks_party")),
            bool(data.get("remarks_os"))
        )
        return super().create_single(data, instance, submission)


class Article7DestructionListSerializer(
    DataCheckRemarksBulkUpdateMixIn, BaseBulkUpdateSerializer
):
    substance_blend_fields = ['substance', 'blend']
    unique_with = None


class Article7DestructionSerializer(
    DataCheckRemarksMixIn, serializers.ModelSerializer
):
    group = serializers.CharField(
        source='substance.group.group_id', default='', read_only=True
    )

    class Meta:
        list_serializer_class = Article7DestructionListSerializer
        model = Article7Destruction
        exclude = ('submission', 'blend_item',)


class Article7ProductionListSerializer(
    DataCheckRemarksBulkUpdateMixIn, BaseBulkUpdateSerializer
):
    substance_blend_fields = ['substance', ]
    unique_with = None


class Article7ProductionSerializer(
    DataCheckRemarksMixIn, serializers.ModelSerializer
):
    group = serializers.CharField(
        source='substance.group.group_id', default='', read_only=True
    )

    class Meta:
        list_serializer_class = Article7ProductionListSerializer
        model = Article7Production
        exclude = ('submission',)


def get_field_value(initial_data_entry, field_name):
    """
    Returns the value of a numerical field from entries (dictionaries
    representing a single art7 import/export data entry) in serializer's
    self.initial_data.
    The UI can send None as a value in these fields.
    """
    ret = initial_data_entry.get(field_name, 0)
    return ret if ret is not None else 0


def validate_import_export_data(
    initial_data, totals_fields, quantity_fields, party_field
):
    """
    Function for validation of initial data sent to the Import/Export
    serializers in regards to complex, per-form validation criteria
    (see https://github.com/eaudeweb/ozone/issues/81)
    """

    # Find all entries in self.initial_data that do not have a src/dst country
    # (actually, there should only be one such entry, but this cannot be
    # guaranteed at this stage of the request processing).
    # Then find all substances relating to those entries (could be blends)
    related_substances = []
    for entry in initial_data:
        if entry.get(party_field, None) is None:
            if entry.get('substance', None):
                related_substances.append(entry.get('substance'))
            elif entry.get('blend', None):
                related_substances.extend(
                    Blend.objects.get(
                        id=entry.get('blend')
                    )
                    .get_substance_ids()
                )

    # Calculate the sums of quantities and totals for each substance
    if related_substances:
        sums_dictionary = {
            substance: {'totals_sum': 0, 'quantities_sum': 0}
            for substance in related_substances
        }
        for entry in initial_data:
            if entry.get('blend', None):
                # Blend entry
                blend_subs = Blend.objects.get(
                    id=entry.get('blend')
                ).get_substance_ids_percentages()

                for substance, percentage in blend_subs:
                    if substance in related_substances:
                        sums_dictionary[substance]['totals_sum'] += sum(
                            [
                                get_field_value(entry, field) * percentage
                                for field in totals_fields
                            ]
                        )
                        sums_dictionary[substance]['quantities_sum'] += sum(
                            [
                                get_field_value(entry, field) * percentage
                                for field in quantity_fields
                            ]
                        )

            elif entry.get('substance', None):
                substance = entry.get('substance')
                sums_dictionary[substance]['totals_sum'] += sum(
                    [
                        get_field_value(entry, field) for field in totals_fields
                    ]
                )
                sums_dictionary[substance]['quantities_sum'] += sum(
                    [
                        get_field_value(entry, field)
                        for field in quantity_fields
                    ]
                )

        # And finally verify that, for each substance,
        # sum of totals > sum of quantities
        valid = all(
            [
                sums['totals_sum'] >= sums['quantities_sum']
                for sums in sums_dictionary.values()
            ]
        )
        if not valid:
            raise ValidationError(
                'For each substance that has no destination_party,'
                'the sum of quantities across all data entries should be '
                'less than the sum of totals'
            )


class Article7ExportListSerializer(
    DataCheckRemarksBulkUpdateMixIn, BaseBulkUpdateSerializer
):
    substance_blend_fields = ['substance', 'blend']
    unique_with = 'destination_party'

    def is_valid(self, raise_exception=False):
        """
        Overriding the serializer's default is_valid method so we add extra
        validation related to feedstock vs new/recovered quantities.

        Typically, such validations would be performed on the models, but in
        our case:
        - we need to import legacy data that might not satisfy these conditions
        - we need to perform the validation on a list of entries (i.e. model
        instances), aggregating data from several of them. That happens because
        we have bulk serializers.

        """
        # Call is_valid first to avoid expensive computation on invalid data
        ret = super().is_valid(raise_exception)

        totals_fields = ['quantity_total_new', 'quantity_total_recovered']
        quantity_fields = [
            f for f in Article7Export.QUANTITY_FIELDS
            if f not in totals_fields and f != 'quantity_polyols'
        ]

        # This will simply raise a ValidationError if self.initial_data does
        # not satisfy the totals >= quantities criteria.
        validate_import_export_data(
            self.initial_data, totals_fields, quantity_fields, self.unique_with
        )

        return ret


class Article7ExportSerializer(
    DataCheckRemarksMixIn, BaseBlendCompositionSerializer
):
    group = serializers.CharField(
        source='substance.group.group_id', default='', read_only=True
    )

    class Meta:
        list_serializer_class = Article7ExportListSerializer
        model = Article7Export
        exclude = ('submission', 'blend_item',)


class Article7ImportListSerializer(
    DataCheckRemarksBulkUpdateMixIn, BaseBulkUpdateSerializer
):
    substance_blend_fields = ['substance', 'blend']
    unique_with = 'source_party'

    def is_valid(self, raise_exception=False):
        """
        Overriding the serializer's default is_valid method so we add extra
        validation related to feedstock vs new/recovered quantities.

        Typically, such validations would be performed on the models, but in
        our case:
        - we need to import legacy data that might not satisfy these conditions
        - we need to perform the validation on a list of entries (i.e. model
        instances), aggregating data from several of them. That happens because
        we have bulk serializers.

        """
        # Call is_valid first to avoid expensive computation on invalid data
        ret = super().is_valid(raise_exception)

        totals_fields = ['quantity_total_new', 'quantity_total_recovered']
        quantity_fields = [
            f for f in Article7Import.QUANTITY_FIELDS
            if f not in totals_fields and f != 'quantity_polyols'
        ]

        # This will simply raise a ValidationError if self.initial_data does
        # not satisfy the totals >= quantities criteria.
        validate_import_export_data(
            self.initial_data, totals_fields, quantity_fields, self.unique_with
        )

        return ret


class Article7ImportSerializer(
    DataCheckRemarksMixIn, BaseBlendCompositionSerializer
):
    group = serializers.CharField(
        source='substance.group.group_id', default='', read_only=True
    )

    class Meta:
        list_serializer_class = Article7ImportListSerializer
        model = Article7Import
        exclude = ('submission', 'blend_item',)


class Article7NonPartyTradeListSerializer(
    DataCheckRemarksBulkUpdateMixIn, BaseBulkUpdateSerializer
):
    substance_blend_fields = ['substance', 'blend']
    unique_with = 'trade_party'


class Article7NonPartyTradeSerializer(
    DataCheckRemarksMixIn, BaseBlendCompositionSerializer
):
    group = serializers.CharField(
        source='substance.group.group_id', default='', read_only=True
    )

    class Meta:
        list_serializer_class = Article7NonPartyTradeListSerializer
        model = Article7NonPartyTrade
        exclude = ('submission', 'blend_item',)


class Article7EmissionListSerializer(
    DataCheckRemarksBulkUpdateMixIn, BaseBulkUpdateSerializer
):
    """
    The list serializer for emissions needs to delete everything
    there was and create all data fresh, as there is no field to filter on.

    This is accomplished easily by setting substance_blend_fields = []
    """
    substance_blend_fields = []


class Article7EmissionSerializer(
    DataCheckRemarksMixIn, serializers.ModelSerializer
):
    class Meta:
        list_serializer_class = Article7EmissionListSerializer
        model = Article7Emission
        exclude = ('submission',)


class HighAmbientTemperatureProductionListSerializer(
    DataCheckRemarksBulkUpdateMixIn, BaseBulkUpdateSerializer
):
    substance_blend_fields = ['substance', ]
    unique_with = None


class HighAmbientTemperatureProductionSerializer(
    DataCheckRemarksMixIn, serializers.ModelSerializer
):
    group = serializers.CharField(
        source='substance.group.group_id', default='', read_only=True
    )

    class Meta:
        list_serializer_class = HighAmbientTemperatureProductionListSerializer
        model = HighAmbientTemperatureProduction
        exclude = ('submission',)


class HighAmbientTemperatureImportListSerializer(
    DataCheckRemarksBulkUpdateMixIn, BaseBulkUpdateSerializer
):
    substance_blend_fields = ['substance', 'blend']
    unique_with = None


class HighAmbientTemperatureImportSerializer(
    DataCheckRemarksMixIn, BaseBlendCompositionSerializer
):
    group = serializers.CharField(
        source='substance.group.group_id', default='', read_only=True
    )

    class Meta:
        list_serializer_class = HighAmbientTemperatureImportListSerializer
        model = HighAmbientTemperatureImport
        exclude = ('submission', 'blend_item',)


class DataOtherSerializer(DataCheckRemarksMixIn, serializers.ModelSerializer):
    class Meta:
        model = DataOther
        exclude = ('submission',)


class ExemptionNominationListSerializer(
    DataCheckRemarksBulkUpdateMixIn, BaseBulkUpdateSerializer
):
    substance_blend_fields = ['substance', ]
    unique_with = None


class ExemptionNominationSerializer(
    DataCheckRemarksMixIn, serializers.ModelSerializer
):
    group = serializers.CharField(
        source='substance.group.group_id', default='', read_only=True
    )

    class Meta:
        list_serializer_class = ExemptionNominationListSerializer
        model = Nomination
        exclude = ('submission',)


class ExemptionApprovedListSerializer(
    DataCheckRemarksBulkUpdateMixIn, BaseBulkUpdateSerializer
):
    substance_blend_fields = ['substance', ]
    unique_with = None


class ExemptionApprovedSerializer(
    DataCheckRemarksMixIn, serializers.ModelSerializer
):
    group = serializers.CharField(
        source='substance.group.group_id', default='', read_only=True
    )

    class Meta:
        list_serializer_class = ExemptionApprovedListSerializer
        model = ExemptionApproved
        exclude = ('submission',)


class RAFImportSerializer(serializers.ModelSerializer):

    class Meta:
        model = RAFImport
        exclude = ('report',)


class RAFListSerializer(
    DataCheckRemarksBulkUpdateMixIn, BaseBulkUpdateSerializer
):
    substance_blend_fields = ['substance', ]
    unique_with = None

    def update_single(self, existing_entry, entry):
        """
        Updates a single entry taking into account the special "imports" case
        """
        changed = False
        for field, value in entry.items():
            if field == 'imports':
                # Delete all existing imports and recreate them
                existing_entry.imports.all().delete()
                for value_entry in value:
                    RAFImport.objects.create(
                        report=existing_entry, **value_entry
                    )
                changed = True
            elif getattr(existing_entry, field, None) != value:
                setattr(existing_entry, field, value)
                changed = True
        return changed


class RAFSerializer(
    DataCheckRemarksMixIn, serializers.ModelSerializer
):
    group = serializers.CharField(
        source='substance.group.group_id', default='', read_only=True
    )

    imports = RAFImportSerializer(many=True)

    def create(self, validated_data):

        imports_data = validated_data.pop("imports", None)
        instance = RAFReport.objects.create(
            submission=self.context['submission'], **validated_data
        )
        if imports_data is not None:
            for data in imports_data:
                RAFImport.objects.create(report=instance, **data)

        return instance

    class Meta:
        list_serializer_class = RAFListSerializer
        model = RAFReport
        exclude = ('submission',)


class UpdateSubmissionInfoSerializer(serializers.ModelSerializer):
    reporting_channel = serializers.SerializerMethodField()
<<<<<<< HEAD
    submitted_at = serializers.SerializerMethodField()
=======
    submission_format = serializers.SerializerMethodField()
>>>>>>> d0a63326

    class Meta:
        model = SubmissionInfo
        exclude = ('submission',)

    def get_reporting_channel(self, obj):
        return getattr(obj.submission.reporting_channel, 'name', '')

<<<<<<< HEAD
    def get_submitted_at(self, obj):
        submitted_at = getattr(obj.submission, 'submitted_at', None)
        if submitted_at:
            return submitted_at.strftime('%Y-%m-%d')
=======
    def get_submission_format(self, obj):
        return getattr(obj.submission_format, 'name', '')
>>>>>>> d0a63326

    def check_reporting_channel(self, instance, user):
        if (
            instance.submission.check_reporting_channel_modified()
            and not instance.submission.can_change_reporting_channel(user)
        ):
            raise ValidationError({
                "reporting_channel": [
                    _('User is not allowed to change the reporting channel')
                ]
            })

    def check_submitted_at(self, instance, user):
        if not instance.submission.can_change_submitted_at(user):
            raise ValidationError({
                "submitted_at": [
                    _('User is not allowed to change date of submission.')
                ]
            })

    def update(self, instance, validated_data):
        user = self.context['request'].user
        # Quick fix for staging error. Reporting channel info has been lost for
        # some submissions, otherwise this check wouldn't be necessary.
        to_update_fields = []
        if self.context.get('reporting_channel', None):
            instance.submission.reporting_channel = ReportingChannel.objects.get(
                name=self.context['reporting_channel']
            )
            self.check_reporting_channel(instance, user)
<<<<<<< HEAD
            to_update_fields.append('reporting_channel')
        if self.context.get('submitted_at', None):
            self.check_submitted_at(instance, user)
            instance.submission.submitted_at = datetime.strptime(
                self.context['submitted_at'],
                '%Y-%m-%d'
            )
            to_update_fields.append('submitted_at')
        instance.submission.save(update_fields=to_update_fields)
=======
            instance.submission.save(update_fields=['reporting_channel'])
        if self.context.get('submission_format', None):
            instance.submission_format = SubmissionFormat.objects.get(
                name=self.context['submission_format']
            )
>>>>>>> d0a63326
        return super().update(instance, validated_data)


class SubmissionInfoSerializer(serializers.ModelSerializer):
    reporting_channel = serializers.SerializerMethodField()
<<<<<<< HEAD
    submitted_at = serializers.CharField(
        source='submission.submitted_at',
        read_only=True
    )
=======
    submission_format = serializers.SerializerMethodField()
>>>>>>> d0a63326

    class Meta:
        model = SubmissionInfo
        exclude = ('submission',)

    def get_reporting_channel(self, obj):
        return getattr(obj.submission.reporting_channel, 'name', '')

    def get_submission_format(self, obj):
        return getattr(obj.submission_format, 'name', '')


class PerTypeFieldsMixIn(object):
    """
    A ModelSerializer that takes an additional `fields` argument that
    controls which fields should be displayed/updated

    See https://www.django-rest-framework.org/api-guide/serializers/#dynamically-modifying-fields
    """

    def __init__(self, instance=None, **kwargs):
        # Instantiate the superclass normally
        super().__init__(instance=instance, **kwargs)
        try:
            # Fields and remarks return a list of one.
            instance = instance[0]
        except IndexError:
            # Empty queryset.
            return
        except TypeError:
            # A detail view.
            pass
        fields = self.get_dynamic_fields(instance)
        if fields is not None:
            # Drop any fields that are not specified in the `fields` argument.
            allowed = set(fields)
            existing = set(self.fields)
            for field_name in existing - allowed:
                self.fields.pop(field_name)

    @classmethod
    def get_dynamic_fields(cls, instance):
        """Get the corresponding fields"""
        if not instance:
            return
        try:
            return cls.Meta.per_type_fields[instance.obligation.form_type]
        except KeyError:
            return cls.Meta.base_fields


class SubmissionFlagsSerializer(
    PerTypeFieldsMixIn, PartialUpdateSerializerMixin, serializers.ModelSerializer,
):
    """
    Specific serializer used to present all submission flags as a nested
    object, since this is easily usable by the frontend.
    """

    class Meta:
        model = Submission
        base_fields = (
            'flag_provisional', 'flag_valid', 'flag_superseded',
        )
        per_type_fields = {
            'art7': base_fields + (
                'flag_checked_blanks', 'flag_has_blanks',
                'flag_confirmed_blanks',
                'flag_has_reported_a1', 'flag_has_reported_a2',
                'flag_has_reported_b1', 'flag_has_reported_b2',
                'flag_has_reported_b3', 'flag_has_reported_c1',
                'flag_has_reported_c2', 'flag_has_reported_c3',
                'flag_has_reported_e', 'flag_has_reported_f',
            ),
            'hat': base_fields + (
                'flag_checked_blanks', 'flag_has_blanks',
                'flag_confirmed_blanks',
                'flag_has_reported_a1', 'flag_has_reported_a2',
                'flag_has_reported_b1', 'flag_has_reported_b2',
                'flag_has_reported_b3', 'flag_has_reported_c1',
                'flag_has_reported_c2', 'flag_has_reported_c3',
                'flag_has_reported_e', 'flag_has_reported_f',
            ),
            'essencrit': base_fields,
            'other': base_fields,
            'exemption': base_fields + (
                'flag_approved', 'flag_emergency',
            ),
        }
        fields = list(set(sum(per_type_fields.values(), ())))

    def update(self, instance, validated_data):
        """
        Not really kosher to perform validations here, but we need to
        pass the user to the validation method in the model.
        Cannot override the serializer's validate() method either since it
        does not have access to the object instance.
        """
        # User should always be on the request due to our permission classes
        user = self.context['request'].user
        instance.check_flags(user, validated_data)
        return super().update(instance, validated_data)


class SubmissionRemarksSerializer(
    PerTypeFieldsMixIn, PartialUpdateSerializerMixin,
    serializers.ModelSerializer
):
    """
    Specific serializer used to present all general submission remarks,
    since this is easily usable by the frontend.
    """

    class Meta:
        model = Submission
        base_fields = ()
        per_type_fields = {
            'art7': (
                'questionnaire_remarks_party',
                'questionnaire_remarks_secretariat',
                'imports_remarks_party', 'imports_remarks_secretariat',
                'exports_remarks_party', 'exports_remarks_secretariat',
                'production_remarks_party', 'production_remarks_secretariat',
                'destruction_remarks_party', 'destruction_remarks_secretariat',
                'nonparty_remarks_party', 'nonparty_remarks_secretariat',
                'emissions_remarks_party', 'emissions_remarks_secretariat',
            ),
            'hat': (
                'hat_imports_remarks_party',
                'hat_imports_remarks_secretariat',
                'hat_production_remarks_party',
                'hat_production_remarks_secretariat',
            ),
            'essencrit': ('raf_remarks_party', 'raf_remarks_secretariat',),
            'other': (),
            'exemption': (
                'exemption_nomination_remarks_secretariat',
                'exemption_approved_remarks_secretariat',
            ),
        }
        fields = list(set(sum(per_type_fields.values(), ())))

    def update(self, instance, validated_data):
        """
        Not really kosher to perform validations here, but we need to
        pass the user to the validation method in the model.
        Cannot override the serializer's validate() method either since it
        does not have access to the object instance.
        """
        # User should always be on the request due to our permission classes
        user = self.context['request'].user
        instance.check_remarks(user, validated_data)
        return super().update(instance, validated_data)


class SubmissionFileListSerializer(serializers.ListSerializer):
    """
    ListSerializer for SubmissionFile's
    """

    def update(self, instance, validated_data):
        """
        Implements bulk update functionality for files.
        File entries will be identified by id, not by name, to allow renames.
        """
        if not isinstance(validated_data, list):
            validated_data = [validated_data, ]

        ret = []

        for modified_entry in validated_data:
            modified_id = modified_entry.get('id', None)
            if modified_id is None:
                raise ValidationError({
                    "id": [_('File id must be specified at update')]
                })
            try:
                # `instance` is a queryset due to the `BulkCreateUpdateMixin`
                obj = instance.get(id=modified_id)
                changed = False
                # We only allow changing the name and description
                if 'name' in modified_entry:
                    obj.name = modified_entry.get('name')
                    changed = True
                if 'description' in modified_entry:
                    obj.description = modified_entry.get('description')
                    changed = True
                if changed:
                    obj.save()
                    ret.append(obj)
            except ObjectDoesNotExist:
                raise ValidationError({
                    "id": [_('Specified file id not found for this submission')]
                })

        return ret


class SubmissionFileSerializer(serializers.ModelSerializer):

    # This needs to be specified explicitly so it is allowed on updates
    id = serializers.IntegerField()
    file_url = serializers.SerializerMethodField()

    class Meta:
        model = SubmissionFile
        list_serializer_class = SubmissionFileListSerializer
        exclude = ('submission', 'file',)
        read_only_fields = (
            'file_url', 'tus_id', 'upload_successful', 'created', 'updated',
            'original_name', 'suffix', 'uploader',
        )

    def get_file_url(self, obj):
        return self.context['request'].build_absolute_uri(
            reverse(
                "core:submission-files-download",
                kwargs={
                    "submission_pk": obj.submission.pk,
                    "pk": obj.pk
                }
            )
        )


class UploadTokenSerializer(serializers.ModelSerializer):
    class Meta:
        model = UploadToken
        fields = '__all__'


class SubmissionSerializer(
    PerTypeFieldsMixIn,
    PartialUpdateSerializerMixin,
    serializers.HyperlinkedModelSerializer,

):
    """
    This also needs to nested-serialize all data related to the specific
    submission.
    """
    party = serializers.PrimaryKeyRelatedField(many=False, read_only=True)
    reporting_period = serializers.StringRelatedField(
        many=False, read_only=True
    )
    obligation = serializers.StringRelatedField(
        many=False, read_only=True
    )

    # At most one questionnaire per submission, but multiple other data
    article7questionnaire_url = serializers.HyperlinkedIdentityField(
        view_name='core:submission-article7-questionnaire-list',
        lookup_url_kwarg='submission_pk'
    )
    article7questionnaire = Article7QuestionnaireSerializer(
        many=False, read_only=True
    )

    files = SubmissionFileSerializer(
        many=True, read_only=True
    )

    # We want to add a URL for the destructions list
    article7destructions_url = serializers.HyperlinkedIdentityField(
        view_name='core:submission-article7-destructions-list',
        lookup_url_kwarg='submission_pk'
    )

    article7productions_url = serializers.HyperlinkedIdentityField(
        view_name='core:submission-article7-productions-list',
        lookup_url_kwarg='submission_pk'
    )

    article7exports_url = serializers.HyperlinkedIdentityField(
        view_name='core:submission-article7-exports-list',
        lookup_url_kwarg='submission_pk'
    )

    article7imports_url = serializers.HyperlinkedIdentityField(
        view_name='core:submission-article7-imports-list',
        lookup_url_kwarg='submission_pk'
    )

    article7nonpartytrades_url = serializers.HyperlinkedIdentityField(
        view_name='core:submission-article7-nonpartytrades-list',
        lookup_url_kwarg='submission_pk'
    )

    article7emissions_url = serializers.HyperlinkedIdentityField(
        view_name='core:submission-article7-emissions-list',
        lookup_url_kwarg='submission_pk'
    )

    hat_productions_url = serializers.HyperlinkedIdentityField(
        view_name='core:submission-hat-productions-list',
        lookup_url_kwarg='submission_pk'
    )

    hat_imports_url = serializers.HyperlinkedIdentityField(
        view_name='core:submission-hat-imports-list',
        lookup_url_kwarg='submission_pk',
    )

    data_others_url = serializers.HyperlinkedIdentityField(
        view_name='core:submission-data-others-list',
        lookup_url_kwarg='submission_pk'
    )

    files_url = serializers.HyperlinkedIdentityField(
        view_name='core:submission-files-list',
        lookup_url_kwarg='submission_pk'
    )

    sub_info_url = serializers.HyperlinkedIdentityField(
        view_name='core:submission-submission-info-list',
        lookup_url_kwarg='submission_pk',
    )
    sub_info = SubmissionInfoSerializer(
        many=False, read_only=True, source='info'
    )

    submission_flags_url = serializers.HyperlinkedIdentityField(
        view_name='core:submission-submission-flags-list',
        lookup_url_kwarg='submission_pk',
    )

    submission_remarks = serializers.HyperlinkedIdentityField(
        view_name='core:submission-submission-remarks-list',
        lookup_url_kwarg='submission_pk',
    )

    exemption_nomination_url = serializers.HyperlinkedIdentityField(
        view_name='core:submission-exemption-nomination-list',
        lookup_url_kwarg='submission_pk',
    )
    exemption_approved_url = serializers.HyperlinkedIdentityField(
        view_name='core:submission-exemption-approved-list',
        lookup_url_kwarg='submission_pk',
    )

    raf_url = serializers.HyperlinkedIdentityField(
        view_name='core:submission-raf-list',
        lookup_url_kwarg='submission_pk',
    )

    # Permission-related fields
    available_transitions = serializers.SerializerMethodField()
    is_cloneable = serializers.SerializerMethodField()
    changeable_flags = serializers.SerializerMethodField()

    can_change_remarks_party = serializers.SerializerMethodField()
    can_change_remarks_secretariat = serializers.SerializerMethodField()

    can_change_reporting_channel = serializers.SerializerMethodField()

    can_upload_files = serializers.SerializerMethodField()

    can_edit_data = serializers.SerializerMethodField()

    can_change_submitted_at = serializers.SerializerMethodField()
    is_submitted_at_visible = serializers.SerializerMethodField()
    is_submitted_at_mandatory = serializers.SerializerMethodField()

    updated_at = serializers.DateTimeField(format='%Y-%m-%d')
    created_by = serializers.StringRelatedField(read_only=True)
    last_edited_by = serializers.StringRelatedField(read_only=True)

    class Meta:
        model = Submission

        base_fields = (
            'id', 'party', 'reporting_period', 'obligation', 'version',
            'files', 'files_url',
            'sub_info_url', 'sub_info',
            'submission_flags_url', 'submission_remarks',
            'updated_at', 'submitted_at', 'created_by', 'last_edited_by',
            'filled_by_secretariat',
            'current_state', 'previous_state',
            'data_changes_allowed', 'is_current',
            'flag_provisional', 'flag_valid',
            'flag_superseded',

            # Permission-related fields; value is dependent on user
            'available_transitions',
            'is_cloneable',
            'changeable_flags',
            'can_change_remarks_party',
            'can_change_remarks_secretariat',
            'can_change_reporting_channel',
            'can_upload_files',
            'can_edit_data',
            'can_change_submitted_at',
            'is_submitted_at_visible',
            'is_submitted_at_mandatory',
        )

        per_type_fields = {
            'art7': base_fields + (
                'article7questionnaire_url', 'article7questionnaire',
                'article7destructions_url', 'article7productions_url',
                'article7exports_url', 'article7imports_url',
                'article7nonpartytrades_url', 'article7emissions_url',
            ),
            'hat': base_fields + (
                'hat_productions_url', 'hat_imports_url',
            ),
            'essencrit': base_fields + ('raf_url',),
            'other': base_fields + (
                'data_others_url',
            ),
            'exemption': base_fields + (
                'exemption_nomination_url', 'exemption_approved_url',
            )
        }
        # All possible fields still need to be specified here.
        # Otherwise DRF won't load them.
        fields = list(set(sum(per_type_fields.values(), ())))

        read_only_fields = (
            'available_transitions', 'is_cloneable', 'changeable_flags',
            'can_change_remarks_party', 'can_change_remarks_secretariat',
            'can_change_reporting_channel', 'can_upload_files', 'can_edit_data'
            'created_by', 'last_edited_by',
        )

    def get_available_transitions(self, obj):
        user = self.context['request'].user
        return obj.available_transitions(user)

    def get_is_cloneable(self, obj):
        user = self.context['request'].user
        return obj.is_cloneable(user)

    def get_changeable_flags(self, obj):
        user = self.context['request'].user
        flags = set(SubmissionFlagsSerializer.get_dynamic_fields(obj))
        return flags.intersection(obj.get_changeable_flags(user))

    def get_can_change_remarks_party(self, obj):
        user = self.context['request'].user
        return obj.can_change_remark(user, 'remarks_party')

    def get_can_change_remarks_secretariat(self, obj):
        user = self.context['request'].user
        return obj.can_change_remark(user, 'remarks_secretariat')

    def get_can_change_reporting_channel(self, obj):
        user = self.context['request'].user
        return obj.can_change_reporting_channel(user)

    def get_can_upload_files(self, obj):
        user = self.context['request'].user
        return obj.can_upload_files(user)

    def get_can_edit_data(self, obj):
        user = self.context['request'].user
        return obj.can_edit_data(user)

    def get_can_change_submitted_at(self, obj):
        user = self.context['request'].user
        return obj.can_change_submitted_at(user)

    def get_is_submitted_at_visible(self, obj):
        user = self.context['request'].user
        return obj.is_submitted_at_visible(user)

    def get_is_submitted_at_mandatory(self, obj):
        user = self.context['request'].user
        return obj.is_submitted_at_mandatory(user)


class CreateSubmissionSerializer(serializers.ModelSerializer):
    class Meta:
        model = Submission
        fields = (
            'id', 'party', 'reporting_period', 'obligation',
        )

    def create(self, validated_data):
        if 'created_by' not in validated_data:
            validated_data['created_by'] = self.context['request'].user
        if 'last_edited_by' not in validated_data:
            validated_data['last_edited_by'] = self.context['request'].user

        return super().create(validated_data)

    def update(self, instance, validated_data):
        if 'last_edited_by' not in validated_data:
            validated_data['last_edited_by'] = self.context['request'].user
        return super().update(instance, validated_data)


class ListSubmissionSerializer(CreateSubmissionSerializer):
    created_at = serializers.DateTimeField(format='%Y-%m-%d')
    updated_at = serializers.DateTimeField(format='%Y-%m-%d')
    available_transitions = serializers.SerializerMethodField()
    is_cloneable = serializers.SerializerMethodField()
    can_edit_data = serializers.SerializerMethodField()

    class Meta(CreateSubmissionSerializer.Meta):
        fields = (
            ('url',)
            + CreateSubmissionSerializer.Meta.fields
            + (
                'created_at', 'updated_at', 'submitted_at',
                'created_by', 'last_edited_by', 'filled_by_secretariat',
                'version', 'current_state', 'previous_state',
                'data_changes_allowed', 'is_current',
                'flag_provisional', 'flag_valid',
                # Permissions-related fields
                'available_transitions', 'is_cloneable', 'can_edit_data',
            )
        )
        extra_kwargs = {'url': {'view_name': 'core:submission-detail'}}

    def get_available_transitions(self, obj):
        user = self.context['request'].user
        return obj.available_transitions(user)

    def get_is_cloneable(self, obj):
        user = self.context['request'].user
        return obj.is_cloneable(user)

    def get_can_edit_data(self, obj):
        user = self.context['request'].user
        return obj.can_edit_data(user)


class SubmissionHistorySerializer(serializers.ModelSerializer):
    user = serializers.SerializerMethodField()
    date = serializers.SerializerMethodField()
    current_state = serializers.SerializerMethodField()

    class Meta:
        model = Submission
        fields = (
            'user', 'date', 'current_state',
            'flag_provisional', 'flag_valid', 'flag_superseded',
            'flag_checked_blanks', 'flag_has_blanks', 'flag_confirmed_blanks',
            'flag_has_reported_a1', 'flag_has_reported_a2',
            'flag_has_reported_b1', 'flag_has_reported_b2',
            'flag_has_reported_b3', 'flag_has_reported_c1',
            'flag_has_reported_c2', 'flag_has_reported_c3',
            'flag_has_reported_e', 'flag_has_reported_f',
        )

    def get_date(self, obj):
        return obj.history_date.strftime('%Y-%m-%d')

    def get_current_state(self, obj):
        # Unfortunately I can't find a way to avoid using the protected field
        return obj._current_state

    def get_user(self, obj):
        return obj.history_user.username


class AuthTokenByValueSerializer(serializers.ModelSerializer):
    token = serializers.SerializerMethodField()
    expires = serializers.SerializerMethodField()

    class Meta:
        model = Token
        fields = ('token', 'created', 'expires')

    @staticmethod
    def get_token(obj):
        return obj.key

    @staticmethod
    def get_expires(obj):
        return obj.created + settings.TOKEN_EXPIRE_INTERVAL<|MERGE_RESOLUTION|>--- conflicted
+++ resolved
@@ -918,11 +918,8 @@
 
 class UpdateSubmissionInfoSerializer(serializers.ModelSerializer):
     reporting_channel = serializers.SerializerMethodField()
-<<<<<<< HEAD
     submitted_at = serializers.SerializerMethodField()
-=======
     submission_format = serializers.SerializerMethodField()
->>>>>>> d0a63326
 
     class Meta:
         model = SubmissionInfo
@@ -931,15 +928,13 @@
     def get_reporting_channel(self, obj):
         return getattr(obj.submission.reporting_channel, 'name', '')
 
-<<<<<<< HEAD
     def get_submitted_at(self, obj):
         submitted_at = getattr(obj.submission, 'submitted_at', None)
         if submitted_at:
             return submitted_at.strftime('%Y-%m-%d')
-=======
+
     def get_submission_format(self, obj):
         return getattr(obj.submission_format, 'name', '')
->>>>>>> d0a63326
 
     def check_reporting_channel(self, instance, user):
         if (
@@ -970,7 +965,6 @@
                 name=self.context['reporting_channel']
             )
             self.check_reporting_channel(instance, user)
-<<<<<<< HEAD
             to_update_fields.append('reporting_channel')
         if self.context.get('submitted_at', None):
             self.check_submitted_at(instance, user)
@@ -980,26 +974,22 @@
             )
             to_update_fields.append('submitted_at')
         instance.submission.save(update_fields=to_update_fields)
-=======
-            instance.submission.save(update_fields=['reporting_channel'])
+
         if self.context.get('submission_format', None):
             instance.submission_format = SubmissionFormat.objects.get(
                 name=self.context['submission_format']
             )
->>>>>>> d0a63326
+
         return super().update(instance, validated_data)
 
 
 class SubmissionInfoSerializer(serializers.ModelSerializer):
     reporting_channel = serializers.SerializerMethodField()
-<<<<<<< HEAD
     submitted_at = serializers.CharField(
         source='submission.submitted_at',
         read_only=True
     )
-=======
     submission_format = serializers.SerializerMethodField()
->>>>>>> d0a63326
 
     class Meta:
         model = SubmissionInfo
