--- conflicted
+++ resolved
@@ -6,11 +6,7 @@
 
 from django.conf import settings
 from django.contrib.auth import get_user_model
-<<<<<<< HEAD
-=======
-from django.db.models import Q
 from django.core.files import File
->>>>>>> 965c5455
 from django_filters import rest_framework as filters
 from django.utils.translation import gettext_lazy as _
 
@@ -78,13 +74,11 @@
     SubmissionInfoSerializer,
     UpdateSubmissionInfoSerializer,
     SubmissionFlagsSerializer,
-<<<<<<< HEAD
-    SubmissionRemarksSerializer)
-=======
+    SubmissionRemarksSerializer,
     SubmissionFileSerializer,
     UploadTokenSerializer,
 )
->>>>>>> 965c5455
+
 
 User = get_user_model()
 
