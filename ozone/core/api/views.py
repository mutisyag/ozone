--- conflicted
+++ resolved
@@ -181,12 +181,9 @@
     export_prodcons_a5_summary,
     export_prodcons_parties,
     export_impexp_new_rec,
-<<<<<<< HEAD
     export_prod_imp_exp,
-=======
     export_impexp_rec_subst,
     export_impexp_new_rec_agg,
->>>>>>> b84aaf1e
     export_hfc_baseline,
     export_baseline_prod_a5,
     export_baseline_cons_a5,
@@ -2631,14 +2628,15 @@
         )
 
     @action(detail=False, methods=["get"])
-<<<<<<< HEAD
     def prod_imp_exp(self, request):
         periods = self._get_periods(request)
         params = "_".join(p.name for p in periods)
         return self._response_pdf(
             f'prod_imp_exp{params}',
             export_prod_imp_exp(periods=periods)
-=======
+        )
+
+    @action(detail=False, methods=["get"])
     def impexp_rec_subst(self, request):
         periods = self._get_periods(request)
         params = "_".join(p.name for p in periods)
@@ -2654,7 +2652,6 @@
         return self._response_pdf(
             f'impexp_rec_subst_{params}',
             export_impexp_new_rec_agg(periods=periods)
->>>>>>> b84aaf1e
         )
 
     @action(detail=False, methods=["get"])
