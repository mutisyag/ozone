from collections import OrderedDict
from copy import deepcopy

from django.contrib.auth import get_user_model
from django_filters import rest_framework as filters
from django.utils.translation import gettext_lazy as _

from rest_framework import viewsets, mixins, status, generics, views
from rest_framework.authtoken.models import Token
from rest_framework.authtoken.serializers import AuthTokenSerializer
from rest_framework.decorators import action
from rest_framework.filters import BaseFilterBackend, OrderingFilter
from rest_framework.pagination import PageNumberPagination
from rest_framework.permissions import AllowAny, IsAuthenticated
from rest_framework.response import Response
from rest_framework.renderers import JSONRenderer

from ..exceptions import InvalidRequest, MethodNotAllowed

from ..models import (
    Region,
    Subregion,
    Party,
    ReportingPeriod,
    Obligation,
    Submission,
    SubmissionInfo,
    Article7Questionnaire,
    Article7Destruction,
    Article7Production,
    Article7Export,
    Article7Import,
    Article7NonPartyTrade,
    Article7Emission,
    Group,
    Substance,
    Blend,
)
from ..permissions import IsSecretariatOrSameParty
from ..serializers import (
    AuthTokenByValueSerializer,
    RegionSerializer,
    SubregionSerializer,
    PartySerializer,
    PartyRatificationSerializer,
    ReportingPeriodSerializer,
    ObligationSerializer,
    UserSerializer,
    SubmissionSerializer,
    ListSubmissionSerializer,
    CreateSubmissionSerializer,
    Article7QuestionnaireSerializer,
    Article7DestructionSerializer,
    Article7ProductionSerializer,
    Article7ExportSerializer,
    Article7ImportSerializer,
    Article7NonPartyTradeSerializer,
    Article7EmissionSerializer,
    GroupSerializer,
    SubstanceSerializer,
    BlendSerializer,
    CreateBlendSerializer,
    SubmissionHistorySerializer,
    SubmissionInfoSerializer,
)


User = get_user_model()


class ReadOnlyMixin:
    """Does what it says on the tin"""

    def _allowed_methods(self):
        return ['GET', 'OPTIONS']


class BulkCreateUpdateMixin:
    """
    Allows bulk creation and update of resources (given as a list in a JSON),
    while still permitting a single resource to be created.

    put() has been added as otherwise it is not available on the ViewSet. A
    concrete update() method needs to be implemented in the corresponding
    serializer.

    If the view receives a list of objects to be updated, get_object() returns
    a queryset referencing the existing objects corresponding to this
    submission. The (multiple-)update() implementation in the serializer needs
    to take this into account.

    This needs to be used by a `ModelViewSet` to properly work.
    """

    def get_serializer(self, *args, **kwargs):
        if isinstance(kwargs.get('data', {}), list):
            kwargs['many'] = True

        return super().get_serializer(*args, **kwargs)

    def put(self, request, *args, **kwargs):
        return self.update(request, *args, **kwargs)

    def get_object(self):
        try:
            super().get_object()
        except AssertionError:
            # If it's not one we return many!
            return self.get_queryset()


class IsOwnerFilterBackend(BaseFilterBackend):

    def filter_queryset(self, request, queryset, view):
        if not request.user.is_authenticated or request.user.is_anonymous:
            return queryset.none()
        elif request.user.is_secretariat or request.user.is_superuser:
            # Secretariat user
            return queryset
        else:
            # Party user
            if queryset and queryset.model == Submission:
                return queryset.filter(party=request.user.party)
            elif queryset:
                return queryset.filter(submission__party=request.user.party)
            else:
                return queryset


class RegionViewSet(ReadOnlyMixin, viewsets.ModelViewSet):
    queryset = Region.objects.all()
    serializer_class = RegionSerializer
    permission_classes = (IsAuthenticated,)


class SubregionViewSet(ReadOnlyMixin, viewsets.ModelViewSet):
    queryset = Subregion.objects.all()
    serializer_class = SubregionSerializer
    permission_classes = (IsAuthenticated,)


class PartyViewSet(ReadOnlyMixin, viewsets.ModelViewSet):
    queryset = Party.objects.all().prefetch_related('subregion', 'subregion__region')
    serializer_class = PartySerializer
    permission_classes = (IsAuthenticated,)


class PartyRatificationViewSet(ReadOnlyMixin, generics.ListAPIView):
    serializer_class = PartyRatificationSerializer
    permission_classes = (IsAuthenticated,)

    def get_queryset(self):
        queryset = Party.get_main_parties().prefetch_related(
            'subregion', 'ratifications', 'ratifications__treaty'
        )
        if self.kwargs.get('party_id'):
            queryset = queryset.filter(id=self.kwargs['party_id'])
        return queryset


class GetNonPartiesViewSet(ReadOnlyMixin, views.APIView):
    permission_classes = (IsAuthenticated,)
    renderer_classes = (JSONRenderer, )

    def get(self, request):
        groups = Group.objects.all()
        all_non_parties = {}
        for group in groups:
            queryset = Article7NonPartyTrade.get_non_parties(group.pk)
            non_parties_per_group = {
                id: True for id in queryset.values_list('id', flat=True)
            }
            all_non_parties[group.group_id] = non_parties_per_group
        return Response(all_non_parties)


class ReportingPeriodViewSet(ReadOnlyMixin, viewsets.ModelViewSet):
    queryset = ReportingPeriod.objects.all()
    serializer_class = ReportingPeriodSerializer
    permission_classes = (IsAuthenticated,)


class ObligationViewSet(ReadOnlyMixin, viewsets.ModelViewSet):
    queryset = Obligation.objects.all()
    serializer_class = ObligationSerializer
    permission_classes = (IsAuthenticated,)


class GroupViewSet(ReadOnlyMixin, viewsets.ModelViewSet):
    queryset = Group.objects.all()
    serializer_class = GroupSerializer
    permission_classes = (IsAuthenticated,)

    def list(self, request, *args, **kwargs):
        serializer = GroupSerializer(
            self.filter_queryset(self.get_queryset()),
            many=True,
            context={"request": request},
        )

        data = deepcopy(serializer.data)
        data.append(
            OrderedDict(
                [
                    ('group_id', 'uncontrolled'),
                    (
                        'substances',
                        SubstanceSerializer(
                            Substance.objects.filter(group__isnull=True),
                            many=True,
                            read_only=True,
                            context={"request": request}
                        ).data
                    )
                ]
            )
        )
        return Response(data)


class BlendViewSet(viewsets.ModelViewSet):
    permission_classes = (IsAuthenticated,)

    def get_queryset(self):
        queryset = Blend.objects.all().prefetch_related(
            'components', 'components__substance'
        )
        party = self.request.query_params.get('party', None)
        if party is not None:
            queryset = queryset.filter(
                party=party) | queryset.filter(party=None)
        return queryset

    def get_serializer_class(self):
        if self.request.method in ["POST", "PUT", "PATCH"]:
            return CreateBlendSerializer
        return BlendSerializer

    def update(self, request, *args, **kwargs):
        instance = self.get_object()
        # TODO Move validation on Blend model
        if instance.custom is False:
            raise MethodNotAllowed(
                _("Non custom blends cannot be modified.")
            )
        return super().update(request, *args, **kwargs)


class UserViewSet(ReadOnlyMixin, viewsets.ModelViewSet):
    queryset = User.objects.all()
    serializer_class = UserSerializer
    permission_classes = (IsAuthenticated,)


class SubmissionPaginator(PageNumberPagination):
    page_query_param = 'page'
    page_size_query_param = "page_size"


class SubmissionViewSet(viewsets.ModelViewSet):
<<<<<<< HEAD
    queryset = Submission.objects.all()
    filter_backends = (IsOwnerFilterBackend, filters.DjangoFilterBackend, OrderingFilter)
=======
    queryset = Submission.objects.all().prefetch_related("reporting_period", "created_by")
    filter_backends = (IsOwnerFilterBackend, filters.DjangoFilterBackend,)
>>>>>>> 8d3a5a3b
    filter_fields = ('obligation', 'party', 'reporting_period',)
    ordering_fields = ('obligation', 'party', 'reporting_period', 'version', 'current_state',
                       'updated_at',)
    permission_classes = (IsAuthenticated, IsSecretariatOrSameParty,)
    pagination_class = SubmissionPaginator

    def get_queryset(self):
        return Submission.objects.all().prefetch_related("reporting_period", "created_by")

    def get_serializer_class(self):
        if self.request.method in ["POST", "PUT", "PATCH"]:
            return CreateSubmissionSerializer
        return SubmissionSerializer

    def list(self, request, *args, **kwargs):
        queryset = self.filter_queryset(self.get_queryset())
        page = self.paginate_queryset(queryset)
        if page is not None:
            serializer = ListSubmissionSerializer(page, many=True,
                                                  context={"request": request})
            return self.get_paginated_response(serializer.data)

        serializer = ListSubmissionSerializer(
            queryset,
            many=True,
            context={"request": request},
        )
        return Response(serializer.data)

    @action(detail=True, methods=['post'])
    def clone(self, request, pk=None):
        submission = Submission.objects.get(pk=pk)
        clone = submission.clone(request.user)
        return Response({'id': clone.id})

    @action(detail=True, methods=['post'], url_path='call-transition')
    def call_transition(self, request, pk=None):
        if request.data.get('transition'):
            submission = Submission.objects.get(pk=pk)
            submission.call_transition(request.data['transition'], request.user)
            serializer = SubmissionSerializer(
                submission,
                many=False,
                context={"request": request}
            )
            return Response(serializer.data)
        else:
            raise InvalidRequest(
                _("Invalid request: request body should contain 'transition' key.")
            )

    @action(detail=True, methods=['get'])
    def history(self, request, pk=None):
        historical_records = Submission.objects.get(pk=pk).history.all()
        serializer = SubmissionHistorySerializer(
            historical_records, many=True
        )
        return Response(serializer.data)


class SubmissionInfoViewSet(viewsets.ModelViewSet):
    serializer_class = SubmissionInfoSerializer
    permission_classes = (IsAuthenticated, IsSecretariatOrSameParty,)
    filter_backends = (IsOwnerFilterBackend,)
    http_method_names = ['get', 'put']

    def put(self, request, *args, **kwargs):
        info = Submission.objects.get(pk=self.kwargs['submission_pk']).info
        serializer = SubmissionInfoSerializer(info, data=request.data)
        if serializer.is_valid():
            serializer.save()
            return Response(serializer.data)
        return Response(serializer.errors, status=status.HTTP_400_BAD_REQUEST)

    def get_queryset(self):
        return SubmissionInfo.objects.filter(
            submission=self.kwargs['submission_pk']
        )


class Article7QuestionnaireViewSet(viewsets.ModelViewSet):
    serializer_class = Article7QuestionnaireSerializer
    permission_classes = (IsAuthenticated, IsSecretariatOrSameParty,)
    filter_backends = (IsOwnerFilterBackend,)

    def get_queryset(self):
        return Article7Questionnaire.objects.filter(
            submission=self.kwargs['submission_pk']
        )

    def put(self, request, *args, **kwargs):
        article7questionnaire = Submission.objects.get(
            pk=self.kwargs['submission_pk']
        ).article7questionnaire
        serializer = Article7QuestionnaireSerializer(
            article7questionnaire, data=request.data
        )
        if serializer.is_valid():
            serializer.save()
            return Response(serializer.data)
        return Response(serializer.errors, status=status.HTTP_400_BAD_REQUEST)

    def perform_create(self, serializer):
        serializer.save(submission_id=self.kwargs['submission_pk'])


class Article7DestructionViewSet(BulkCreateUpdateMixin, viewsets.ModelViewSet):
    serializer_class = Article7DestructionSerializer
    permission_classes = (IsAuthenticated, IsSecretariatOrSameParty,)
    filter_backends = (IsOwnerFilterBackend,)

    def get_queryset(self):
        return Article7Destruction.objects.filter(
            submission=self.kwargs['submission_pk']
        ).filter(blend_item__isnull=True)

    # Needed to ensure that serializer uses the correct submission
    def perform_create(self, serializer):
        serializer.save(submission_id=self.kwargs['submission_pk'])


class Article7ProductionViewSet(BulkCreateUpdateMixin, viewsets.ModelViewSet):
    serializer_class = Article7ProductionSerializer
    permission_classes = (IsAuthenticated, IsSecretariatOrSameParty,)
    filter_backends = (IsOwnerFilterBackend,)

    def get_queryset(self):
        return Article7Production.objects.filter(
            submission=self.kwargs['submission_pk']
        )

    def perform_create(self, serializer):
        serializer.save(submission_id=self.kwargs['submission_pk'])


class Article7ExportViewSet(BulkCreateUpdateMixin, viewsets.ModelViewSet):
    serializer_class = Article7ExportSerializer
    permission_classes = (IsAuthenticated, IsSecretariatOrSameParty,)
    filter_backends = (IsOwnerFilterBackend,)

    def get_queryset(self):
        return Article7Export.objects.filter(
            submission=self.kwargs['submission_pk']
        ).filter(blend_item__isnull=True)

    def perform_create(self, serializer):
        serializer.save(submission_id=self.kwargs['submission_pk'])


class Article7ImportViewSet(BulkCreateUpdateMixin, viewsets.ModelViewSet):
    serializer_class = Article7ImportSerializer
    permission_classes = (IsAuthenticated, IsSecretariatOrSameParty,)
    filter_backends = (IsOwnerFilterBackend,)

    def get_queryset(self):
        return Article7Import.objects.filter(
            submission=self.kwargs['submission_pk']
        ).filter(blend_item__isnull=True)

    def perform_create(self, serializer):
        serializer.save(submission_id=self.kwargs['submission_pk'])


class Article7NonPartyTradeViewSet(BulkCreateUpdateMixin, viewsets.ModelViewSet):
    serializer_class = Article7NonPartyTradeSerializer
    permission_classes = (IsAuthenticated, IsSecretariatOrSameParty,)
    filter_backends = (IsOwnerFilterBackend,)

    def get_queryset(self):
        return Article7NonPartyTrade.objects.filter(
            submission=self.kwargs['submission_pk']
        ).filter(blend_item__isnull=True)

    def perform_create(self, serializer):
        serializer.save(submission_id=self.kwargs['submission_pk'])


class Article7EmissionViewSet(BulkCreateUpdateMixin, viewsets.ModelViewSet):
    serializer_class = Article7EmissionSerializer
    permission_classes = (IsAuthenticated, IsSecretariatOrSameParty,)
    filter_backends = (IsOwnerFilterBackend,)

    def get_queryset(self):
        return Article7Emission.objects.filter(
            submission=self.kwargs['submission_pk']
        )

    def perform_create(self, serializer):
        serializer.save(submission_id=self.kwargs['submission_pk'])


class AuthTokenViewSet(mixins.ListModelMixin,
                       mixins.CreateModelMixin,
                       mixins.DestroyModelMixin,
                       viewsets.GenericViewSet):

    lookup_field = 'key'
    lookup_url_kwarg = 'token'
    serializer_class = AuthTokenByValueSerializer
    permission_classes = (AllowAny, )

    def get_queryset(self):
        if self.request.user.is_authenticated:
            return Token.objects.filter(user=self.request.user)
        else:
            return Token.objects.none()

    def create(self, request, *args, **kwargs):
        serializer = AuthTokenSerializer(data=request.data,
                                         context={'request': request})
        serializer.is_valid(raise_exception=True)
        user = serializer.validated_data['user']
        token, created = Token.objects.get_or_create(user=user)
        return Response({'token': token.key})

    def destroy(self, request, *args, **kwargs):
        instance = self.get_object()
        if not request.user.is_authenticated:
            return Response(status=status.HTTP_401_UNAUTHORIZED)
        try:
            user_token = Token.objects.get(user=request.user)
        except Token.DoesNotExist:
            return Response(status=status.HTTP_404_NOT_FOUND)

        if user_token != instance:
            return Response(status=status.HTTP_404_NOT_FOUND)

        self.perform_destroy(instance)
        return Response(status=status.HTTP_204_NO_CONTENT)<|MERGE_RESOLUTION|>--- conflicted
+++ resolved
@@ -258,13 +258,8 @@
 
 
 class SubmissionViewSet(viewsets.ModelViewSet):
-<<<<<<< HEAD
-    queryset = Submission.objects.all()
+    queryset = Submission.objects.all().prefetch_related("reporting_period", "created_by")
     filter_backends = (IsOwnerFilterBackend, filters.DjangoFilterBackend, OrderingFilter)
-=======
-    queryset = Submission.objects.all().prefetch_related("reporting_period", "created_by")
-    filter_backends = (IsOwnerFilterBackend, filters.DjangoFilterBackend,)
->>>>>>> 8d3a5a3b
     filter_fields = ('obligation', 'party', 'reporting_period',)
     ordering_fields = ('obligation', 'party', 'reporting_period', 'version', 'current_state',
                        'updated_at',)
