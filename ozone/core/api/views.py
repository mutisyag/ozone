--- conflicted
+++ resolved
@@ -504,11 +504,7 @@
     form_types = None
     serializer_class = SubmissionFlagsSerializer
     permission_classes = (
-<<<<<<< HEAD
-        IsAuthenticated, IsSecretariatOrSamePartySubmissionRelated, IsCorrectObligation,
-=======
-        IsAuthenticated, IsSecretariatOrSamePartySubmissionFlags,
->>>>>>> 4bf50682
+        IsAuthenticated, IsSecretariatOrSamePartySubmissionFlags, IsCorrectObligation,
     )
     filter_backends = (IsOwnerFilterBackend,)
     http_method_names = ['get', 'put']
@@ -546,11 +542,7 @@
     form_types = None
     serializer_class = SubmissionRemarksSerializer
     permission_classes = (
-<<<<<<< HEAD
-        IsAuthenticated, IsSecretariatOrSamePartySubmissionRelated, IsCorrectObligation
-=======
-        IsAuthenticated, IsSecretariatOrSamePartySubmissionRemarks
->>>>>>> 4bf50682
+        IsAuthenticated, IsSecretariatOrSamePartySubmissionRemarks, IsCorrectObligation
     )
     filter_backends = (IsOwnerFilterBackend,)
     http_method_names = ['get', 'put']
