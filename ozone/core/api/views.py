--- conflicted
+++ resolved
@@ -612,7 +612,6 @@
         serializer.save(submission_id=self.kwargs['submission_pk'])
 
 
-<<<<<<< HEAD
 class HighAmbientTemperatureProductionViewSet(BulkCreateUpdateMixin, SerializerDataContextMixIn,
                                               viewsets.ModelViewSet):
     serializer_class = HighAmbientTemperatureProductionSerializer
@@ -626,7 +625,8 @@
 
     def perform_create(self, serializer):
         serializer.save(submission_id=self.kwargs['submission_pk'])
-=======
+
+
 class SubmissionFileViewSet(viewsets.ModelViewSet):
     serializer_class = SubmissionFileSerializer
     permission_classes = (IsAuthenticated, IsSecretariatOrSameParty,)
@@ -868,7 +868,6 @@
     permission_classes = (IsAuthenticated, IsSecretariatOrSameParty,)
 
     # TODO: do if needed!
->>>>>>> 7366f961
 
 
 class AuthTokenViewSet(
