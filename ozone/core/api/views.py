--- conflicted
+++ resolved
@@ -182,11 +182,8 @@
     export_prodcons_parties,
     export_impexp_new_rec,
     export_prod_imp_exp,
-<<<<<<< HEAD
     export_impexp_rec_subst,
     export_impexp_new_rec_agg,
-=======
->>>>>>> 542d0c30
     export_hfc_baseline,
     export_baseline_prod_a5,
     export_baseline_cons_a5,
@@ -2615,12 +2612,15 @@
 
     @action(detail=False, methods=["get"])
     def prod_imp_exp(self, request):
-<<<<<<< HEAD
+        parties = self._get_parties(request)
         periods = self._get_periods(request)
-        params = "_".join(p.name for p in periods)
+        params = "%s_%s" % (
+            "_".join(p.abbr for p in parties),
+            "_".join(p.name for p in periods),
+        )
         return self._response_pdf(
             f'prod_imp_exp{params}',
-            export_prod_imp_exp(periods=periods)
+            export_prod_imp_exp(periods=periods, parties=parties)
         )
 
     @action(detail=False, methods=["get"])
@@ -2639,17 +2639,6 @@
         return self._response_pdf(
             f'impexp_rec_subst_{params}',
             export_impexp_new_rec_agg(periods=periods)
-=======
-        parties = self._get_parties(request)
-        periods = self._get_periods(request)
-        params = "%s_%s" % (
-            "_".join(p.abbr for p in parties),
-            "_".join(p.name for p in periods),
-        )
-        return self._response_pdf(
-            f'prod_imp_exp{params}',
-            export_prod_imp_exp(periods=periods, parties=parties)
->>>>>>> 542d0c30
         )
 
     @action(detail=False, methods=["get"])
