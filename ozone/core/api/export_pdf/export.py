from io import BytesIO
from django.utils.translation import gettext_lazy as _

from reportlab.platypus import SimpleDocTemplate
from reportlab.platypus import Paragraph
from reportlab.lib import pagesizes
from reportlab.lib.units import cm

from . import art7

from .reports import (
    prodcons,
    raf,
    impexp_new_rec,
    impexp,
    hfc_baseline,
)
from .reports.prodcons.prod_imp_exp import get_prod_imp_exp_flowables

from ozone.core.models import (
    ObligationTypes,
)

from .util import right_paragraph_style, left_paragraph_style


def add_page_footer(canvas, doc, footnote=None):
    canvas.saveState()
    if footnote:
        footer = Paragraph(footnote, left_paragraph_style)
        w, h = footer.wrap(doc.width, doc.bottomMargin)
        footer.drawOn(canvas, doc.rightMargin, h/2)

    footer = Paragraph('%s %d' % (_('Page'), canvas._pageNumber), right_paragraph_style)
    w, h = footer.wrap(doc.width, doc.bottomMargin)
    footer.drawOn(canvas, doc.rightMargin, h)

    canvas.restoreState()


def get_doc_template(landscape=False):
    buff = BytesIO()
    # A4 size is 21cm x 29.7cm
    if landscape:
        doc = SimpleDocTemplate(
            buff,
            pagesize=pagesizes.landscape(pagesizes.A4),
            leftMargin=1*cm,
            rightMargin=1*cm,
            topMargin=1*cm,
            bottomMargin=1*cm,
        )
    else:
        doc = SimpleDocTemplate(
            buff,
            pagesize=pagesizes.A4,
            leftMargin=0.8*cm,
            rightMargin=0.8*cm,
            topMargin=1*cm,
            bottomMargin=1*cm,
        )
    return buff, doc


def export_submissions(obligation, submissions):

    buff, doc = get_doc_template(landscape=True)
    if obligation._obligation_type == ObligationTypes.ART7.value:
        clazz = art7
    elif obligation._obligation_type == ObligationTypes.ESSENCRIT.value:
        clazz = raf

    flowables = (
        list(clazz.export_submissions(submissions)) or
        [Paragraph('No data', left_paragraph_style)]
    )

    doc.build(
        flowables,
        onFirstPage=add_page_footer,
        onLaterPages=add_page_footer,
    )
    buff.seek(0)
    return buff


def export_baseline_hfc_raw(parties):
    buff, doc = get_doc_template(landscape=True)
    doc.build(
        list(art7.export_baseline_hfc_raw(parties)),
        onFirstPage=add_page_footer,
        onLaterPages=add_page_footer,
    )
    buff.seek(0)
    return buff


def export_labuse(periods):

    buff, doc = get_doc_template(landscape=False)

    flowables = (
        list(art7.export_labuse_report(periods)) or
        [Paragraph('No data', left_paragraph_style)]
    )

    doc.build(
        flowables,
        onFirstPage=add_page_footer,
        onLaterPages=add_page_footer,
    )
    buff.seek(0)
    return buff


def export_prodcons(submission, periods, parties):
    buff, doc = get_doc_template(landscape=False)

    doc.build(
        list(prodcons.get_prodcons_flowables(submission, periods, parties)),
        onFirstPage=add_page_footer,
        onLaterPages=add_page_footer
    )

    buff.seek(0)
    return buff


def export_prodcons_by_region(periods):
    buff, doc = get_doc_template(landscape=False)

    doc.build(
        list(prodcons.get_prodcons_by_region_flowables(periods)),
        onFirstPage=add_page_footer,
        onLaterPages=add_page_footer
    )

    buff.seek(0)
    return buff


def export_prodcons_a5_summary(periods):
    buff, doc = get_doc_template(landscape=False)

    doc.build(
        list(prodcons.get_prodcons_a5_summary_flowables(periods)),
        onFirstPage=add_page_footer,
        onLaterPages=add_page_footer
    )

    buff.seek(0)
    return buff


def export_prodcons_parties(periods, is_article5):
    buff, doc = get_doc_template(landscape=False)

    doc.build(
        list(prodcons.get_prodcons_parties_flowables(periods, is_article5)),
        onFirstPage=add_page_footer,
        onLaterPages=add_page_footer
    )

    buff.seek(0)
    return buff


def export_impexp_new_rec(periods, parties):
    buff, doc = get_doc_template(landscape=False)

    doc.build(
        list(impexp_new_rec.get_flowables(periods, parties)),
        onFirstPage=add_page_footer,
        onLaterPages=add_page_footer
    )

    buff.seek(0)
    return buff


<<<<<<< HEAD
def export_prod_imp_exp(periods, parties):
    buff, doc = get_doc_template(landscape=False)

    doc.build(
        list(get_prod_imp_exp_flowables(periods, parties)),
=======
def export_impexp_rec_subst(periods):
    buff, doc = get_doc_template(landscape=False)

    doc.build(
        list(impexp.get_rec_subst_flowables(periods)),
        onFirstPage=add_page_footer,
        onLaterPages=add_page_footer
    )

    buff.seek(0)
    return buff


def export_impexp_new_rec_agg(periods):
    buff, doc = get_doc_template(landscape=False)

    doc.build(
        list(impexp.get_impexp_new_rec_agg_flowables(periods)),
>>>>>>> c67839a1
        onFirstPage=add_page_footer,
        onLaterPages=add_page_footer
    )

    buff.seek(0)
    return buff


def export_hfc_baseline(parties):
    buff, doc = get_doc_template(landscape=False)

    doc.build(
        list(hfc_baseline.get_flowables(parties)),
        onFirstPage=add_page_footer,
        onLaterPages=add_page_footer
    )

    buff.seek(0)
    return buff<|MERGE_RESOLUTION|>--- conflicted
+++ resolved
@@ -178,13 +178,19 @@
     return buff
 
 
-<<<<<<< HEAD
 def export_prod_imp_exp(periods, parties):
     buff, doc = get_doc_template(landscape=False)
 
     doc.build(
         list(get_prod_imp_exp_flowables(periods, parties)),
-=======
+        onFirstPage=add_page_footer,
+        onLaterPages=add_page_footer
+    )
+
+    buff.seek(0)
+    return buff
+
+
 def export_impexp_rec_subst(periods):
     buff, doc = get_doc_template(landscape=False)
 
@@ -203,7 +209,6 @@
 
     doc.build(
         list(impexp.get_impexp_new_rec_agg_flowables(periods)),
->>>>>>> c67839a1
         onFirstPage=add_page_footer,
         onLaterPages=add_page_footer
     )
