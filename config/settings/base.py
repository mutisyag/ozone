"""
Base settings to build other settings files upon.
"""

import os
import socket
import datetime
import environ
from pathlib import Path
from django.core.exceptions import ImproperlyConfigured
from django.utils.translation import gettext_lazy as _


def get_env_var(var_name, default=None):
    var = os.getenv(var_name, default)
    if var is None and default is None:
        raise ImproperlyConfigured(f'Set the {var_name} environment variable')
    return var


def get_int_env_var(var_name, default=None):
    var = get_env_var(var_name, default)
    try:
        return int(var)
    except ValueError:
        raise ImproperlyConfigured(f'Environment variable {var_name} '
                                   f'must be an integer or integer-convertible string')


def split_env_var(var_name, sep=','):
    var = get_env_var(var_name, '')
    return [e.strip() for e in var.split(sep)]


# ROOT_DIR = ozone/config/settings/base.py - 3 = ozone/
ROOT_DIR = Path(__file__).resolve().parent.parent.parent
APPS_DIR = ROOT_DIR / 'ozone' 

env = environ.Env()

READ_DOT_ENV_FILE = env.bool('DJANGO_READ_DOT_ENV_FILE', default=False)
if READ_DOT_ENV_FILE:
    # OS environment variables take precedence over variables from .env
    env.read_env(str(ROOT_DIR / '.env' ))

# GENERAL
# ------------------------------------------------------------------------------
# https://docs.djangoproject.com/en/dev/ref/settings/#debug
DEBUG = env.bool('DJANGO_DEBUG', False)
# Local time zone. Choices are
# http://en.wikipedia.org/wiki/List_of_tz_zones_by_name
# though not all of them may be available with every OS.
# In Windows, this must be set to your system time zone.
TIME_ZONE = 'Africa/Nairobi'
# https://docs.djangoproject.com/en/dev/ref/settings/#language-code
LANGUAGE_CODE = 'en-us'
# https://docs.djangoproject.com/en/dev/ref/settings/#site-id
SITE_ID = 1
# https://docs.djangoproject.com/en/dev/ref/settings/#use-i18n
USE_I18N = True
# https://docs.djangoproject.com/en/dev/ref/settings/#use-l10n
USE_L10N = True
# https://docs.djangoproject.com/en/dev/ref/settings/#use-tz
USE_TZ = True

# DATABASES
# ------------------------------------------------------------------------------
# https://docs.djangoproject.com/en/dev/ref/settings/#databases
DATABASES = {
    'default': {
        'ENGINE': 'django.db.backends.postgresql_psycopg2',
        'NAME': env.get_value('POSTGRES_DB'),
        'HOST': env.get_value('POSTGRES_HOST'),
        'USER': env.get_value('POSTGRES_USER'),
        'PASSWORD': env.get_value('POSTGRES_PASSWORD'),
    }
}
DATABASES['default']['ATOMIC_REQUESTS'] = True

# URLS
# ------------------------------------------------------------------------------
# https://docs.djangoproject.com/en/dev/ref/settings/#root-urlconf
ROOT_URLCONF = 'config.urls'
# https://docs.djangoproject.com/en/dev/ref/settings/#wsgi-application
WSGI_APPLICATION = 'config.wsgi.application'

# APPS
# ------------------------------------------------------------------------------
DJANGO_APPS = [
    'django.contrib.auth',
    'django.contrib.contenttypes',
    'django.contrib.sessions',
    'django.contrib.sites',
    'django.contrib.messages',
    'django.contrib.staticfiles',
    # 'django.contrib.humanize', # Handy template tags
    # 'django.contrib.admin', # Replaced by OzoneAdminConfig
]
THIRD_PARTY_APPS = [
    'crispy_forms',
    'rest_framework',
    'rest_framework.authtoken',
    'bootstrap_admin',
    'webpack_loader',
    'import_export',
    'guardian',
    'django_filters',
    'simple_history',
    'oauth2_provider',
]
LOCAL_APPS = [
    # Your stuff: custom apps go here
    'ozone.core.apps.CoreConfig',
    'ozone.core.apps.OzoneAdminConfig',
]
# https://docs.djangoproject.com/en/dev/ref/settings/#installed-apps
INSTALLED_APPS = THIRD_PARTY_APPS + LOCAL_APPS + DJANGO_APPS

# MIGRATIONS
# ------------------------------------------------------------------------------
# https://docs.djangoproject.com/en/dev/ref/settings/#migration-modules
MIGRATION_MODULES = {
    'sites': 'ozone.contrib.sites.migrations'
}

# AUTHENTICATION
# ------------------------------------------------------------------------------
# https://docs.djangoproject.com/en/dev/ref/settings/#authentication-backends
AUTHENTICATION_BACKENDS = [
    'django.contrib.auth.backends.ModelBackend',
    'guardian.backends.ObjectPermissionBackend',
]

TOKEN_EXPIRE_INTERVAL = datetime.timedelta(days=get_int_env_var('TOKEN_EXPIRE_INTERVAL'))


# https://docs.djangoproject.com/en/dev/ref/settings/#auth-user-model
AUTH_USER_MODEL = 'core.User'
# https://docs.djangoproject.com/en/dev/ref/settings/#login-url
LOGIN_URL = 'admin:login'

# PASSWORDS
# ------------------------------------------------------------------------------
# https://docs.djangoproject.com/en/dev/ref/settings/#password-hashers
PASSWORD_HASHERS = [
    # https://docs.djangoproject.com/en/dev/topics/auth/passwords/#using-argon2-with-django
    'django.contrib.auth.hashers.Argon2PasswordHasher',
    'django.contrib.auth.hashers.PBKDF2PasswordHasher',
    'django.contrib.auth.hashers.PBKDF2SHA1PasswordHasher',
    'django.contrib.auth.hashers.BCryptSHA256PasswordHasher',
    'django.contrib.auth.hashers.BCryptPasswordHasher',
]
# https://docs.djangoproject.com/en/dev/ref/settings/#auth-password-validators
AUTH_PASSWORD_VALIDATORS = [
    {
        'NAME': 'django.contrib.auth.password_validation.UserAttributeSimilarityValidator',
    },
    {
        'NAME': 'django.contrib.auth.password_validation.MinimumLengthValidator',
    },
    {
        'NAME': 'django.contrib.auth.password_validation.CommonPasswordValidator',
    },
    {
        'NAME': 'django.contrib.auth.password_validation.NumericPasswordValidator',
    },
]

# MIDDLEWARE
# ------------------------------------------------------------------------------
# https://docs.djangoproject.com/en/dev/ref/settings/#middleware
MIDDLEWARE = [
    'django.middleware.locale.LocaleMiddleware',
    'django.middleware.security.SecurityMiddleware',
    'django.contrib.sessions.middleware.SessionMiddleware',
    'django.middleware.common.CommonMiddleware',
    'django.middleware.csrf.CsrfViewMiddleware',
    'core.middleware.TokenAdminAuthMiddleware',
    'django.contrib.auth.middleware.AuthenticationMiddleware',
    'django.contrib.messages.middleware.MessageMiddleware',
    'django.middleware.clickjacking.XFrameOptionsMiddleware',
    'simple_history.middleware.HistoryRequestMiddleware',
    'core.middleware.ExceptionMiddleware',
]

# STATIC
# ------------------------------------------------------------------------------
# https://docs.djangoproject.com/en/dev/ref/settings/#static-root
STATIC_ROOT = ROOT_DIR / 'static'
# https://docs.djangoproject.com/en/dev/ref/settings/#static-url
STATIC_URL = '/static/'

# MEDIA
# ------------------------------------------------------------------------------
# https://docs.djangoproject.com/en/dev/ref/settings/#media-root
MEDIA_ROOT = str(APPS_DIR / 'media')
# https://docs.djangoproject.com/en/dev/ref/settings/#media-url
MEDIA_URL = '/media/'





# TODO: this part should be synchronized with Webpack
# (see /frontend/config/conf.js)
_WEBPACK_DIST_DIR = ROOT_DIR / 'frontend' / 'dist'

# TODO: enable this only in production. (this is just a hack
# because the staticfiles app breaks if the directory doesn't exist.)

if _WEBPACK_DIST_DIR.is_dir():
    STATICFILES_DIRS = (
        _WEBPACK_DIST_DIR,
    )



# TEMPLATES
# ------------------------------------------------------------------------------
# https://docs.djangoproject.com/en/dev/ref/settings/#templates
TEMPLATES = [
    {
        # https://docs.djangoproject.com/en/dev/ref/settings/#std:setting-TEMPLATES-BACKEND
        'BACKEND': 'django.template.backends.django.DjangoTemplates',
        # https://docs.djangoproject.com/en/dev/ref/settings/#template-dirs
        'DIRS': [
            ROOT_DIR / 'templates', APPS_DIR / 'templates',
        ],
        'OPTIONS': {
            # https://docs.djangoproject.com/en/dev/ref/settings/#template-debug
            # 'debug': DEBUG,
            # https://docs.djangoproject.com/en/dev/ref/settings/#template-loaders
            # https://docs.djangoproject.com/en/dev/ref/templates/api/#loader-types
            'loaders': [
                'django.template.loaders.filesystem.Loader',
                'django.template.loaders.app_directories.Loader',
            ],
            # https://docs.djangoproject.com/en/dev/ref/settings/#template-context-processors
            'context_processors': [
                'django.template.context_processors.debug',
                'django.template.context_processors.request',
                'django.contrib.auth.context_processors.auth',
                'django.template.context_processors.i18n',
                'django.template.context_processors.media',
                'django.template.context_processors.static',
                'django.template.context_processors.tz',
                'django.contrib.messages.context_processors.messages',
            ],
        },
    },
]
# http://django-crispy-forms.readthedocs.io/en/latest/install.html#template-packs
# CRISPY_TEMPLATE_PACK = 'bootstrap4'


# DRF
REST_FRAMEWORK = {
    'DEFAULT_AUTHENTICATION_CLASSES': (
        'oauth2_provider.contrib.rest_framework.OAuth2Authentication',
        'rest_framework.authentication.TokenAuthentication',
    ),
    'TEST_REQUEST_DEFAULT_FORMAT': 'json',
    'DEFAULT_PERMISSION_CLASSES': (
        'rest_framework.permissions.IsAdminUser',
    ),
}


# FIXTURES
# ------------------------------------------------------------------------------
# https://docs.djangoproject.com/en/dev/ref/settings/#fixture-dirs
FIXTURE_DIRS = (
    str(ROOT_DIR / 'data' / 'fixtures'),
)

# EMAIL
# ------------------------------------------------------------------------------
# https://docs.djangoproject.com/en/dev/ref/settings/#email-backend
EMAIL_BACKEND = env('DJANGO_EMAIL_BACKEND', default='django.core.mail.backends.smtp.EmailBackend')
# https://docs.djangoproject.com/en/dev/ref/settings/#email-host
EMAIL_HOST = 'smtp'
# https://docs.djangoproject.com/en/dev/ref/settings/#email-port
EMAIL_PORT = 25
# https://docs.djangoproject.com/en/dev/ref/settings/#email-host-user
EMAIL_HOST_USER = 'user'
# https://docs.djangoproject.com/en/dev/ref/settings/#email-host-password
EMAIL_HOST_PASSWORD = 'pwd'
# https://docs.djangoproject.com/en/2.1/ref/settings/#default-from-email
DEFAULT_FROM_EMAIL = 'no-reply@%s' % socket.gethostname()

# ADMIN
# ------------------------------------------------------------------------------
# Django Admin URL.
ADMIN_URL = 'admin/'
# https://docs.djangoproject.com/en/dev/ref/settings/#admins
ADMINS = [
    ("""Sorin Stelian""", 'sorin.stelian@eaudeweb.ro'),
]
# https://docs.djangoproject.com/en/dev/ref/settings/#managers
MANAGERS = ADMINS


# Your stuff...
# ------------------------------------------------------------------------------
# https://docs.djangoproject.com/en/dev/ref/settings/#secure-proxy-ssl-header
SECURE_PROXY_SSL_HEADER = ('HTTP_X_FORWARDED_PROTO', 'https')
# https://django-oauth-toolkit.readthedocs.io/en/latest/settings.html
OAUTH2_PROVIDER = {
    # https://django-oauth-toolkit.readthedocs.io/en/latest/settings.html#scopes
    'SCOPES': {
        'read': 'Read scope',
    },
    # https://django-oauth-toolkit.readthedocs.io/en/latest/settings.html#request-approval-prompt
    # Set to auto instead of "force" to remember if the application was previously
    # authorized or not.
    "REQUEST_APPROVAL_PROMPT": 'auto',
}

# Tusd settings
TUSD_UPLOADS_DIR = env('TUSD_UPLOADS_DIR', default='/var/local/tusd_uploads')
<<<<<<< HEAD
=======
TUSD_HOST = env('TUSD_HOST', default='localhost')
TUSD_PORT = env('TUSD_PORT', default='1080')
>>>>>>> 9ebeeb46
ALLOWED_FILE_EXTENSIONS = split_env_var('ALLOWED_FILE_EXTENSIONS')

# https://docs.djangoproject.com/en/dev/ref/settings/#locale-paths
LOCALE_PATHS = [
    ROOT_DIR / 'translations' / 'backend',
]

USE_I18N = True
LANGUAGE_CODE = 'en'
LANGUAGES = (
<<<<<<< HEAD
    ('ar', _('Arabic')),
    ('en', _('English')),
    ('es', _('Spanish')),
    ('fr', _('French')),
    ('ru', _('Russian')),
    ('zh', _('Chinese')),
)
=======
    ('ar', 'العربية'),
    ('zh', '中文'),
    ('en', 'English'),
    ('fr', 'Français'),
    ('ru', 'Русский'),
    ('es', 'Español'),
)

SENTRY_DSN = env('SENTRY_DSN', default=None)
if SENTRY_DSN:
    import sentry_sdk
    from sentry_sdk.integrations.django import DjangoIntegration

    sentry_sdk.init(
        dsn="https://%s@sentry.io/1374535" % SENTRY_DSN,
        integrations=[DjangoIntegration()]
    )
>>>>>>> 9ebeeb46
<|MERGE_RESOLUTION|>--- conflicted
+++ resolved
@@ -30,8 +30,6 @@
 def split_env_var(var_name, sep=','):
     var = get_env_var(var_name, '')
     return [e.strip() for e in var.split(sep)]
-
-
 # ROOT_DIR = ozone/config/settings/base.py - 3 = ozone/
 ROOT_DIR = Path(__file__).resolve().parent.parent.parent
 APPS_DIR = ROOT_DIR / 'ozone' 
@@ -315,14 +313,10 @@
     # authorized or not.
     "REQUEST_APPROVAL_PROMPT": 'auto',
 }
-
 # Tusd settings
 TUSD_UPLOADS_DIR = env('TUSD_UPLOADS_DIR', default='/var/local/tusd_uploads')
-<<<<<<< HEAD
-=======
 TUSD_HOST = env('TUSD_HOST', default='localhost')
 TUSD_PORT = env('TUSD_PORT', default='1080')
->>>>>>> 9ebeeb46
 ALLOWED_FILE_EXTENSIONS = split_env_var('ALLOWED_FILE_EXTENSIONS')
 
 # https://docs.djangoproject.com/en/dev/ref/settings/#locale-paths
@@ -333,15 +327,6 @@
 USE_I18N = True
 LANGUAGE_CODE = 'en'
 LANGUAGES = (
-<<<<<<< HEAD
-    ('ar', _('Arabic')),
-    ('en', _('English')),
-    ('es', _('Spanish')),
-    ('fr', _('French')),
-    ('ru', _('Russian')),
-    ('zh', _('Chinese')),
-)
-=======
     ('ar', 'العربية'),
     ('zh', '中文'),
     ('en', 'English'),
@@ -358,5 +343,4 @@
     sentry_sdk.init(
         dsn="https://%s@sentry.io/1374535" % SENTRY_DSN,
         integrations=[DjangoIntegration()]
-    )
->>>>>>> 9ebeeb46
+    )