--- conflicted
+++ resolved
@@ -31,7 +31,6 @@
       script:
         - npm run testNoWatch
     - language: python
-<<<<<<< HEAD
       name: "E2E Tests"
       python:
         - 3.6
@@ -68,10 +67,7 @@
         - yarn e2e
       after_success:
     - language: python
-      name: "Update ozone-translations"
-=======
       name: "Update ozone-translations Backend"
->>>>>>> 6f9f8037
       python:
         - 3.6
       services: postgresql
